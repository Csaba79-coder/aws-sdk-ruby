module Aws
<<<<<<< HEAD
  VERSION = '3.0.0'
=======
  VERSION = '2.3.8'
>>>>>>> cebea88b
end<|MERGE_RESOLUTION|>--- conflicted
+++ resolved
@@ -1,7 +1,3 @@
 module Aws
-<<<<<<< HEAD
-  VERSION = '3.0.0'
-=======
   VERSION = '2.3.8'
->>>>>>> cebea88b
 end
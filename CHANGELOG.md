--- conflicted
+++ resolved
@@ -1,12 +1,11 @@
 Unreleased Changes
 ------------------
 
-<<<<<<< HEAD
 * Feature - Aws::RDS - Adds cross-region encrypted snapshot copying, including
   automatic population of the `:pre_signed_url` parameter for
   `Aws::RDS::Client#copy_db_snapshot` when the `:source_region` parameter is
   provided.
-=======
+
 2.6.40 (2016-12-20)
 ------------------
 
@@ -15,7 +14,6 @@
 * Feature - Aws::Route53 - Updated the API, and documentation for Amazon Route 53.
 
 * Feature - Aws::StorageGateway - Updated the API, and documentation for AWS Storage Gateway.
->>>>>>> aba6f816
 
 2.6.39 (2016-12-19)
 ------------------

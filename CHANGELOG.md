Unreleased Changes
------------------

<<<<<<< HEAD
2.0.34 (2015-04-02)
------------------

* Feature - Aws::CodeDeploy - AWS CodeDeploy now supports OnPremises
  deployments.

* Feature - Aws::RDS - Adds the #describe_certificates API call, and changes
  other calls to show the current certificate.

* Feature - Aws::EC2 - Added the "D2" family of instance types.

* Feature - Aws::ElasticTranscoder - Adds support for PlayReady DRM.

* Issue - Endpoints - Resolved an issue where trailing slashes were lost from
  request parameter values that were bound to the end of the request uri path
  as a greedy placeholder.

  See [related GitHub issue #762](https://github.com/aws/aws-sdk-ruby/issues/762).

* Issue - Aws::SNS - Removed some incorrect identifiers from a few resource methods
  that were attempting to create `Aws::SNS::PlatformApplication` objects.

* Issue - Aws::Glacier - Corrected a typo in the `Aws::Vault#initiate_archive_retrieval`
  method.

* Issue - Aws::Errors - Improved the logic for extracting errors from HTTP responses
  to not fail when the body is empty or if the expected error XML or JSON is not
  present.

  Now falls back on providing a more generic service error based on the HTTP
  status code.

  See [related GitHub issue #755](https://github.com/aws/aws-sdk-ruby/pull/755).

* Feature - Resources - Added `#exists?` methods to a handful of resource classes.
  The `#exists?` method works by polling the exists wait for the resource exactly
  once. If the waiter is successful, then `true` is returned, if it fails, then
  `false` is returned.

  To add additional `#exists?` methods, a waiter must be added to the resource
  class as `Exists` and that waiter must be defined in the *.waiters.json
  document for that service.

* Issue - Presigned URLs - Resolved an issue where `x-amz-` headers were not
  being signed as part of a pre-signed URL.

* Feature - Aws::S3 - Added `Aws::S3::PresignedPost`, making it possible
  to generate a presigned post form for uploading a file from a browser
  directly to Amazon S3.

  ```ruby
  s3 = Aws::S3::Resource.new

  # post form for a specific object
  post = s3.bucket('bucket').object('key').presigned_post(options)
  post.fields
  #=> { ... }

  # force a key prefix
  post = s3.bucket('bucket').presigned_post(key_starts_with: '/uploads/')
  post.fields
  #=> { ... }
  ```

  See the API [PresignedPost documentation](http://docs.aws.amazon.com/sdkforruby/api/Aws/S3/PresignedPost.html)
  for more information and examples.

  See [related GitHub issue #720](https://github.com/aws/aws-sdk-ruby/issues/720).

2.0.33 (2015-03-26)
------------------

* Feature - Aws::ElasticTranscoder - Added support for job timing and input/output
  metadata.

* Feature - Aws::IAM - Add NamedPolicy to GetAccountAuthorizationDetails.

* Feature - Aws::IAM::Resouce - Added support for named policies.

* Feature - Aws::OpsWorks - Allow for customisation of BlockDeviceMapping on EC2
  instances launched through OpsWorks.

2.0.32 (2015-03-24)
------------------

* Feature - Aws::EC2 - Updated API reference documentation and add a few resource
  methods.

* Feature - Aws::S3 - Added support for Amazon S3 cross-region bucket replication.

2.0.31 (2015-03-19)
------------------

* Feature - Aws::S3 - Added support for requester pays headers to all supported
  object operations.

  See [related GitHub issue #694](https://github.com/aws/aws-sdk-ruby/issues/694).

* Feature - Aws::SNS - Added a utility class that can verify the authenticity
  of an SNS message.

  ```ruby
  verifier = Aws::SNS::MessageVerifier.new

  verifier.authentic?(message_body)
  #=> returns true/false

  verifier.authenticate!(message_body)
  #=> raises an error on bad message signature
  ```

  See [related GitHub issue #709](https://github.com/aws/aws-sdk-ruby/issues/709).

* Feature - Aws::SQS - Added `Aws::SQS::QueuePoller`, a utility class for
  long polling and processing messages from a queue.

  ```ruby
  poller = Aws::SQS::QueuePoller.new(queue_url)
  poller.poll do |msg|
    puts msg.body
  end # message deleted here
  ```

  See the [API reference documentation](http://docs.aws.amazon.com/sdkforruby/api/Aws/SQS/QueuePoller.html) for more examples.

* Feature - Aws::ElasticTranscoder - API update to support Applied Color SpaceConversion.
=======
* Feature - Aws::Resources::Resource - Added support for custom waiters
  with `Aws::Resources::Resource#wait_until`.
>>>>>>> 71e27b20

* Issue - Query Protocol - No longer returning nil for empty maps in
  query responses. `Aws::SQS::Client#get_queue_attributes` will always
  have a hash a `resp.attributes` instead of a possible `nil` value.

* Issue - Aws::EC2 - Fixed an issue with constructing `PlacementGroup`
  resources and added a missing `#delete` method to `RouteTable`.
  See related [GitHub pull request #737](https://github.com/aws/aws-sdk-ruby/issues/712).

* Issue - Aws::CloudSearchDomain - Resolved an issue with parsing error HTTP responses
  that have an empty body.

2.0.30 (2015-03-12)
------------------

* Feature - Aws::CloudTrail - Added support for the new Lookup feature.

* Feature - Aws::EC2 - Added pagination support to `Aws::EC2::Client#describe_snapshots`.

* Feature - Aws::CloudWatchLogs - Added support for ordering DescribeLogStreams
  results by LastEventTime.

* Feature - Aws::EC2 - Added `Aws::EC2::Snapshot#wait_until_completed` resource
  waiter. See relevant [GitHub issue #735](https://github.com/aws/aws-sdk-ruby/issues/735).

* Feature - Aws::EC2 - Added a `Aws::EC2::Volume#delete` method
  via [pull request](https://github.com/aws/aws-sdk-ruby/pull/731).

* Issue - Aws::CloudWatchLogs - Resolved an issue that would cause an infinite
  loop when paginating `Aws::CloudWatchLogs#get_log_events`.
  Resolves [GitHub issue #712](https://github.com/aws/aws-sdk-ruby/issues/712).

2.0.29 (2015-03-04)
------------------

* Feature - Aws::CognitoSync - Added for for streams. Amazon Cognito streams allows
  customers to receive near-realtime updates as their data changes as well as
  exporting historical data. Customers configure an Amazon Kinesis stream to receive
  the data which can then be processed and exported to other data stores such as
  Amazon Redshift.

* Feature - Aws::CloudSearch - Added support for manual scaling mode and m3
  instance types.

* Issue - Aws::CloudFormation - Added missing memberName traits to the resource
  models for the resource classes. This should squelch the duplicate attributes.

* Issue - Aws::STS - Resolved an issue that prevented `Aws::STS::Client` from making
  unatuthenticated requests to AssumeRoleWithSAML, and AssumeRoleWithWebIdentity.
  Resolves [GitHub issue #725](https://github.com/aws/aws-sdk-ruby/issues/725).

* Issue - Aws::S3 - Added support for pre-signed PUT object URLs with a content-type.
  Resolves [GitHub issue #721](https://github.com/aws/aws-sdk-ruby/issues/721).

2.0.28 (2015-02-24)
------------------

* Feature - Aws::RDS - Added an initial resource interface implementation.

* Feature - Aws::DataPipeline - Added support for tagging.

* Feature - Aws::Route53 - Added support for the new `ListHostedZonesByName` and
  `GetHostedZoneCount` operations.

2.0.27 (2015-02-20)
------------------

* Feature - Aws::ECS - Added support for volume mounts.

* Feature - Aws::ElasticTranscoder - Added support for warnings and cross region.

* Feature - Aws::Route53::Domains - Added paginators.

* Issue - Aws::S3 - Expanded logic for yielding data to a given block for
  more than just HTTP 200 response status codes. This is important so that
  206 responses can yield their data. This happens when using range headers.

2.0.26 (2015-02-17)
------------------

* Feature - API Documentation - Updated the
  [API reference documentation](http://docs.aws.amazon.com/sdkforruby/api/frames.html)
  to use the new framless Yard layout.

* Issue - Aws::STS - Reverted regionalized endpoints. Customers relying on the
  `Aws::STS::Client` using the 'sts.amazonaws.com' endpoint, even when specifying
  a region such as 'us-west-2' would likely receive errors when they are sent to
  the 'sts.us-west-2.amazonaws.com' endpoint. This is due to the new endpoints
  being opt-in via the AWS console. Reverting the change to prevent runtime-errors
  for customers that have not opted-in.

* Issue - Resource Waiters - Resolve an issue where the resource waiter
  methods were not yielding the waiter object like the client waiters do.
  This made it impossible to configure the delay and max attempts or
  callbacks.

2.0.25 (2015-02-17)
------------------

* Feature - Aws::SSM - Added support fot the new Amazon Simple Systems
  Management Service.

* Feature - Aws::CloudFront - Added support for the 2014-11-06 API version.

* Feature - Aws::STS - Added support for the regionalized enpoints.

* Issue - Aws::S3 - Resolved an issue where the `Aws::S3::Client` would raise
  an unhelpful error when credentials were not set. Now the client will
  raise an `Aws::Errors::MissingCredentialsError` when an API operation is
  called and credentials are not provided. Resolves
  [GitHub issue #708](https://github.com/aws/aws-sdk-ruby/issues/708).

* Issue - Aws::SharedCredentials - Now ignoring trailing whitespace from the
  access key id and secret access key values when loading the INI file.

* Upgrading - Aws::InstanceProfileCredentials - Increased the default number of
  attempts to make when loading credentials from the Amazon EC2 instance metadata
  service before failing from 0 to 5. Also increased the default open and read timeouts
  from 1 to 5 seconds each. This increases the reliability of loading instance
  credentials.

  **These new defaults only affect users who are constructing `Aws::InstanceProfileCredential`
  objects directly.** If you are using the default credential provider chain, the original
  defaults remain un-changed.

  To revert to default values:

  ```ruby
  Aws.config[:credentials] = Aws::InstanceProfileCredentials.new(
    retries: 0,
    http_open_timeout: 1,
    http_read_timeout: 1
  )
  ```

2.0.24 (2015-02-12)
------------------

* Feature - Aws::IAM - Added support for named and managed policies.

* Feature - Aws::Route53Domains - Added support for tagging operations.

* Feature - Aws::ElastiCache - Added support for tagging operations.

2.0.23 (2015-02-10)
------------------

* Feature - Aws::DynamoDB - Added support for the new index scan feature to
  `Aws::DynamoDB::Client`.

* Issue - Aws::S3 - Resolved an issue where calling `Aws::S3::Client#get_object`
  with a block would yield error data for non-200 HTTP responses.
  Resolves [GitHub issue #207](https://github.com/aws/aws-sdk-core-ruby/issues/207).

* Issue - CloudFormation - Resolved an issue with `Aws::CloudFormation` resource
  interfaces for accessing associated "has" associations. Fixes
  [GitHub issue #209](https://github.com/aws/aws-sdk-core-ruby/issues/209).

* Issue - Resource Waiters - Resolved an issue with resource waiters raising
  an error after success. Introduced v2.0.19.pre. Resolves
  [GitHub issue #210](https://github.com/aws/aws-sdk-core-ruby/issues/210).

2.0.22 (2015-02-05)
------------------

* Issue - Aws::EC2 - Fixed the return value from
  `Aws::EC2::Resource#create_volume`.

* Upgrading - Aws::SQS::Resources - Removed resource interfaces for
  `Aws::SQS`. These are unstable, so they have been removed for the public
  release of `aws-sdk-resources`.

* Feature - Aws::S3::Presigner - Added a `:secure` option to `#presigned_url`,
  which defaults to `true`. When `false`, the presigned URL will use HTTP and
  not HTTPS.

2.0.21 (2015-01-27)
------------------

* Feature - Aws::ImportExport - Added support for the new get shipping
  label API operation.

* Feature - Aws::DynamoDB - Added support for online indexing.

* Issue - Response Stubbing - Resolved an issue where the response stubbing
  plugin would not correctly populate the response target for streaming API calls,
  such as `Aws::S3::Client#get_object`. Fixes GitHub issue #197.

* Issue - Aws::EC2 - Added missing paginator configuration for
  `Aws::EC2::Client#describe_instances`. Fixes GitHub issue #196.

2.0.20 (2015-01-20)
------------------

* Feature - Aws::EMR - Added support for Custom security groups feature for
  Amazon Elastic MapReduce (EMR). Custom security groups allow you to define
  fine grain control over the security rules for your EMR cluster by specifying
  your own Amazon EC2 security groups.

* Feature - Aws::CognitoIdentity - Amazon Cognito now allows developers to save
  the association between IAM roles and an identity pool via the
  `#set_identity_pool_roles` API. Identity pools with IAM roles associated can
  use the new `#get_credentials_for_identity` API to retrieve a set of temporary
  credentials based on the associated roles. Roles associated to the pool must
  be properly configured to work with Amazon Cognito. Developers can still use
  the `#get_open_id_token` API in conjunction with STS
  `#assume_role_with_web_identity` API if there are no roles associated with
  their pool.

* Feature - Aws::AutoScaling - Added support to `Aws::AutoScaling::Client` for
  classic link.

2.0.19 (2015-01-15)
------------------

* Feature - Aws::ElasticTranscoder - Updated `Client` to support the new
  encryption features.

* Feature - Waiters - Added support for version 2 of the waiters
  definition format.

* Issue - Pagingation - Resolved an issue where an empty hashes or arrays
  were being treated as valid next tokens for paging response. This appears
  to only have affected `Aws::DynamoDB::Client#batch_get_item`.

* Issue - Instance Profile Credentials - Resolved an issue where instance
  profile credentials would never load if the first attempt fails.
  See GitHub issue #193.

* Issue - Aws::S3::Object - Resolved an issue with `#upload_file` where
  options intended for `#initiate_multipart_upload` are being passed along
  to individual `#upload_part` API calls. Fixes
  [GitHub issue #684](https://github.com/aws/aws-sdk-ruby/issues/684).

2.0.18 (2015-01-08)
------------------

* Feature - Aws::CloudHsm - Added support for the new Amazon CloudHSM
  service.

* Feature - Aws::EC2 - Added support for the new Amazon EC2 Container
  Service.

* Feature - Aws::EC2 - Added support for Amazon EC2 classic link.

* Feature - Aws::RDS - Updated to the latest API version, 2014-10-31, adding
  support for the new `#describe_pending_maintenance_actions` operation to
  `Aws::RDS::Client`.

* Issue - Aws::S3 - Resolved an issue with `Aws::S3::Client#get_bucket_location`.
  Fixes GitHub issue #185.

* Upgrading - Aws::IAM - Moved `Aws::Role#update_assume_role_policy` to a
  new resource class.

  ```ruby
  iam = Aws::IAM::Resource.new

  # old
  iam.role('name').update_assume_role_policy(policy_document:'...')

  # new
  iam.role('name').assume_role_policy.update(policy_document:'...')
  ```

* Upgrading - Aws::IAM - Renamed two methods on `Aws::IAM::MFADevice`.

  * `#enable` -> `#associate`
  * `#disable` -> `#disassociate`

* Upgrading - Aws::IAM - Removed `Aws::IAM::AccountSummary`. Calling
  `Aws::IAM::Resource#create_account_summary` no longer returns a resource
  object.

  ```ruby
  iam = Aws::IAM::Resource.new

  # old
  iam.create_account_alias(account_alias:'alias')
  iam.account_alias('alias').delete

  # new (no need to specify the alias when deleting)
  iam.create_account_alias(account_alias:'alias')
  iam.delete_account_alias
  ```

  Also, the `Aws::IAM::Resource#account_aliases` method has been removed.
  There is no replacement. IAM does not permit more than one account
  alias.

2.0.17 (2014-12-22)
------------------

* Issue - Request Marshalling - Resolved an issue with how blob types
  are marshalled into a JSON request body. Resolved by #180, fixes
  #178, #182.

2.0.16 (2014-12-18)
------------------

* Feature - Aws::SWF - Added support for task priorities.

* Feature - Aws::S3::Encryption::Client - Added new options to
  `Aws::S3::Encryption::Client#get_objet`. You can now pass the
  following options to `#get_object`:

  * `:envelope_location`
  * `:instruction_file_suffix`

  Passing these options override the default values determined
  during construction of the `Aws::S3::Encryption::Client`.

2.0.15 (2014-12-17)
------------------

* Feature - Client-Side Encryption - Added `Aws::S3::Encryption::Client`
  which allows users to perform PUT and GET Object operations against
  Amazon S3 while encrypting and decrypting the object client-side.

  ```ruby
  require 'openssl'
  key = OpenSSL::Cipher.new("AES-256-ECB").random_key

  # vanilla S3 client
  s3 = Aws::S3::Client.new(region:'us-west-2', credentials: ...)

  # encryption client
  s3e = Aws::S3::Encryption::Client.new(encryption_key: key, client: s3)

  # round-trip an object, encrypted/decrypted locally
  s3e.put_object(bucket:'aws-sdk', key:'secret', body:'handshake')
  s3e.get_object(bucket:'aws-sdk', key:'secret').body.read
  #=> 'handshake'

  # attempt to read the encrypted object without the encryption client
  s3.get_object(bucket:'aws-sdk', key:'secret').body.read
  #=> "... cipher text ..."
  ```

  You can configure a `:key_provider` to the encyrption client to allow
  for using multiple decryption keys. See the `Aws::S3::Encryption::Client`
  API documentation for more information.

* Feature - Async Handlers - The HTTP handler now signals the response
  object on HTTP headers, data, complete and errors. This allows downstream
  handlers to handler HTTP events as they happen. As a result, all
  handlers calling `#on(...)` on the response object no longer need
  to block on the HTTP response being complete.

* Feature - Aws::DynamoDB - Now calculating a CRC32 checksum of the
  HTTP response body on every request and comparing it against the
  value returned by Amazon DynamoDB in the `X-Amz-Crc32` header.
  Failed checksums trigger an automatic retry.

  You can disable this checksum by passing `compute_checksums: false`
  to the Aws::DynamoDB::Client constructor:

  ```ruby
  ddb = Aws::DynamoDB::Client.new # verify crc32 checksums
  ddb = Aws::DynamoDB::Client.new(compute_checksums: false) # disabled
  ```

* Feature - Aws::EMR - Added support for accessing the new normalized
  instance hours attribute.

* Feature - Aws::StorageGateway - Added support for for the new ResetCache
  API operation.

2.0.14 (2014-12-12)
------------------

* Feature - Aws::ElasticTranscoder - Added support for user metadata to
  `Aws::ElasticTranscoder::Client`.

* Feature - Aws::Glacier - Added support for data retrieval policies to
  `Aws::Glacier::Client`.

* Upgrading - Aws::SNS - Removed `:topic_arn` from the list of identifiers
  required to construct an `Aws::SNS::Subscription`. Subscription is no
  longer a sub-resource of Topic.

  ```ruby
  sns = Aws::SNS::Resource.new

  # old
  subscription = sns.topic(topic_arn).subscription(subscription_arn)

  # new
  subscription = sns.subscription(subscription_arn)
  ```

2.0.13 (2014-12-08)
------------------

* Feature - Aws::SQS - Added support for purging queues.

* Feature - Aws::OpsWorks - You can now use AWS OpsWorks with existing EC2
  instances and on-premises servers.

* Issue - Aws::CloudFront - Resolved an issue that prevented the client
  paginators from working. Fixes #169.

2.0.12 (2014-12-04)
------------------

* Feature - Aws::S3 - Added a `#public_url` method to `Aws::S3::Object`.
  Use this method to generate a URL that can be pasted into the
  browser for objects with a "public-read" ACL.

  ```ruby
  s3 = Aws::S3::Resource.new(region:'us-west-2')
  s3.bucket('aws-sdk').object('key').public_url
  #=> "https://aws-sdk.s3-us-west-2.amazonaws.com/key"
  ```

* Feature - Aws::Route53 - Added support to `Aws::Route53::Client` for the new
  UpdateHostedZoneComment operation.

* Feature - Aws::IAM - Added support to `Aws::IAM::Client` for the new
  GetAccountAuthorizationDetails operation.

* Feature - Aws::Kinesis - Added support to `Aws::Kinesis::Client` for the new
  PutRecords operation.

  ```ruby
  kinesis = Aws::Kinesis::Client.new
  kinesis.put_records(stream_name: '...', records:[...])
  ```

* Issue - Aws::STS::Client - Resolved an issue with the endpoint used for Gov Cloud.
  Resolves issue #167.

* Issue - Persistent Connections - Resolved an issue that prevented Aws::S3::Client
  from re-using HTTP connections.

2.0.11 (2014-11-26)
------------------

* Feature - Aws::ElasticTranscoder - Added support for encyption using
  AWS Key Management Service.

* Feature - Aws::DataPipeline - Added support for templates.

* Issue - Aws::S3 - Resolved an issue where object keys with plus
  signs were incorrectly un-marhsalled from the XML response when
  keys are URL encoded. Fixes #161.

* Upgrading - Aws::IAM - Renamed `Aws::IAM::User#create_access_key`
  to `#create_access_key_pair`. Also returning an AccessKeyPair
  now instead of an AccessKey.

  ```ruby
  key_pair = iam.user('username').create_access_key_pair
  key_pair.id     #=> access key id
  key_pair.secret #=> secret access key
  ```

2.0.10 (2014-11-20)
------------------

* Feature - Aws::Redshift - Added support for AWS Key Management Service (KMS)
  integration.

* Issue - Aws::KMS - Corrected the paginators for `Aws::KMS::Client`.

* Issue - Aws::IAM - Corrected the signature version 4 signing name when
  using `Aws::IAM::Client` in the `us-gov-west-1` region.
  Fixes #159

* Issue - Aws::S3 - Resolved an issue when making a GET Object request against
  an object encrypted with AWS KMS. Automatically using signature version 4
  for GET requests in all known regions. When the region is not known, a best
  effort is made to determine the region. Fixes #157.

* Issue - Aws::S3 - The `Aws::S3::Client#get_bucket_location` operation will no
  longer use DNS addressing and will instead use path-addressing for the bucket
  name. This avoids signature errors for v4-only regions when the classic
  endpoint is used with a v2 signature.

* Issue - Aws::S3 - Fixed a bug in `#put_object_acl` serialization.
  Fixes #160.

2.0.9 (2014-11-13)
------------------

* Feature - New Service - Added support for Amazon Lambda.

  ```ruby
  lambda = Aws::Lambda::Client.new
  ```

* Feature - Aws::S3 - Added support for event notifications to
  `Aws::S3::Client`.

* Feature - Aws::ConfigService - Added paginators for
  `Aws::ConfigService::Client#get_resource_config_history`.

2.0.8 (2014-11-12)
------------------

* Feature - New Service - Added support for AWS CodeDeploy.

  ```ruby
  cd = Aws::CodeDeploy::Client.new
  ```

* Feature - New Service - Added support for Amazon Key Management Service (KMS).

  ```ruby
  kms = Aws::KMS::Client.new
  ```

* Feature - New Service - Added support for AWS Config.

  ```ruby
  cfg = Aws::ConfigService::Client.new
  ```

* Feature - Aws::S3 - Added support for server-side encryption using
  Amazon Key Management Service (KMS).

* Feature - Aws::CloudFormation - Added support for the new GetTemplateSummary
  API call via `Aws::CloudFormation::Client#get_template_summary`.

* Feature - Aws::EC2::Instance - Added `#decrypt_windows_password` method
  to the Instance class.

* Feature - Aws::CloudTrail - Added support for Amazon CloudWatch logs delivery.

* Feature - Aws::EC2 - Added support for EBS encryption with Amazon KMS.

2.0.7 (2014-11-06)
------------------

* Feature - Aws::CognitoSync - Added support for push sync.

* Feature - Aws::Route53 - Added support for private DNS. Also,
  `Aws::Route53::Client` now defaults to signature version 4.

* Feature - Aws::CloudFront - Added support for the 2014-10-21 API version.

* Upgrading - `Aws::OpsWorks::Stack` - Renamed `#get_summary` to
  `#summary`.

* Feature - `Aws::S3::Bucket` - Added a `#url` method that returns
  the public URL for the bucket.

* Issue - JSON Protocol - Resolved an issue with serializing JSON requests
  where the operation does not model any input.

* Issue - `Aws::S3::ObjectVersion` - The `#get` and `#head` methods were incorrectly
  marked as batch actions instead of instance actions.

2.0.6 (2014-10-30)
------------------

* Feature - Amazon S3 - Added resource classes for object versions.
  Also added `Aws::S3::Bucket#delete!` using the batch delete feature
  of `Aws::S3::ObjectVersion`.

  ```ruby
  bucket = S3::Resource.new.bucket('aws-sdk-versioned')

  # enumerate every versioned object in a bucket
  bucket.object_versions.each do |obj_version|
    # ...
  end

  # delete every object version in a bucket (two options)
  bucket.object_versions.delete
  bucket.clear!

  # delete a bucket and all of its objects
  bucket.delete!
  ```

* Feature - Amazon S3 - You can now pass
  `:compute_parts => true` to `Aws::S3::MultipartUpload#complete` and the
  part list will be computed automatically by calling `#list_parts` on
  the client.

  ```ruby
  s3 = Aws::S3::Resource.new
  upload = s3.bucket('bucket-name').object('key').multipart_upload('id')
  obj = upload.complete(compute_parts:true)
  ```

* Feature - `Aws::EC2::Instance` Waiters - Added the following methods to
  the instance resource class:

  * `#wait_until_running`
  * `#wait_until_stopped`
  * `#wait_until_terminated`

* Feature - SQS Batch Message Delete - `Aws::SQS::Message` objects can
  now be deleted in batches. See #141.

  ```ruby
  messages = queue.receive_messages(max_number_of_messages: 5)
  # do something with messages ...
  messages.delete # delete the batch of messages in a single request
  ```ruby

* Feature - Batch Resource Actions - Added the following operations that can
  be called on collections or batches of `Aws::EC2::Instance` objects:

  * `#create_tags`
  * `#monitor`
  * `#unmonitor`
  * `#start`
  * `#stop`
  * `#reboot`
  * `#terminate`

  Also added `Aws::EC2::Tag::Batch#delete`.

* Upgrading - Dependencies - Replaced JMESPath library dependency from the
  `jamespath` gem to the newer `jmespath` gem. The `jmespath` gem has full
  compliance with the JMESPath spec.

2.0.5 (2014-10-23)
------------------

* Feature - Amazon EC2 - Added support for the 2014-09-01 API version. Also
  expanded coverage of resource interfaces, waiters, and paginators.

* Issue - Amazon EC2 - Now defaulting to signature version 4 so that
  `Aws::EC2::Client` works in the new 'eu-central-1' region without extra
  configuration.

2.0.4 (2014-10-23)
------------------

* Feature - Paginators - Added support for paging `Aws::EC2::Client#describe_volumes`.

* Feature - Route53 Domains - Added support for auto-renew domains.

* Feature - Open-ID Connect - Added support for Open-ID Connect to
  `Aws::IAM::Client` and `Aws::EC2::Client`.

* Feature - Queue Attributes - `Aws::SQS::Queue` now has getter methods for
  queue attributes that return type-casted values from the `#attributes`
  hash.

  ```ruby
  # before
  queue.attributes['CreatedTimestamp'] #=> '1413825896' (epoc seconds)
  queue.attributes['DelaySeconds'] #=> '60' (string seconds)
  queue.attributes['QueueArn'] #=> 'arn'

  # after
  queue.created_timestamp #=> 2014-10-20 10:24:56 -0700 (Time obj)
  queue.delay_seconds #=> 60 (integer seconds)
  queue.arn #=> 'arn' (without extra queue_ prefix on method)
  ```

* Feature - Assume Role Credentials - Added a credentials class that assumes
  a role via `Aws::STS::Client#assume_role`. Credentials are automatically
  refreshed before the expire:

  ```ruby
  credentials = Aws::AssumeRoleCredentials.new(
    role_arn: 'role-arn',
    role_session_name: 'session-name',
    client: Aws::STS::Client.new(...)
  )
  ```

* Issue - Aws::PageableResponse - Calling `#count` on a pageable response
  was triggering n API calls to get the number of response pages. Instead
  it raises an error now, unless the wrapped data object responds to
  count. Fixes #106.

2.0.3 (2014-10-16)
------------------

* Feature - Amazon RDS - Added support for the 2014-09-01 API version.

* Feature - Pre-signed URLs - Added the ability to generate presigned
  URLs from an `Aws::S3::Object`.

      s3 = Aws::S3::Resource.new
      obj = s3.bucket('aws-sdk').object('key').

      obj.presigned_url(:get)
      #=> "https://bucket-name.s3.amazonaws.com/object-key?..."

  URLs expire in 15 minutes by default. You can configure the
  expiration period and provide additional params:

      # url expires in one hour, the file upload will be
      # publicly accessible
      obj.presigned_url(:put, expires_in: 3600, acl: 'public-read')

* Feature - HTTP - Added the ability to configure the CA Cert store
  for HTTPs requests.

      Aws.config[:ssl_ca_store] = OpenSSL::X509::Store.new

* Feature - Waiters - Added waiters for Amazon EC2 instance
  instance and system status.

* Feature - Waiters - Added waiters for Amazon EC2 image availability.

* Feature - Waiters - Added `:job_complete` waiter to
  Aws::ElasticTranscoder::Client.

* Feature - Aws::CloudSearch::Client - Added support for configuring advanced
  Japanese language processing.

* Issue - Resolved an issue with the query serializer sending `nil`
  values. See #133.

2.0.2 (2014-10-08)
------------------

* Feature - DynamoDB Document Attributes - Added support for hashes,
  arrays, booleans, and nil to DynamoDB attribute values.

      ddb.put_item(table_name:'name', item: {
        id: 123,
        complex: {
          attributes: true
          lists: ['with', { mixed: true }, 123, 'data'],
        }
      })

* Feature - S3::Object#upload_file - Added a utility method for uploading
  files to Amazon S3. This method automatically manages uploading large
  objects using the multipart upload APIs.

  ```ruby
  s3 = Aws::S3::Resource.new
  s3.bucket('aws-sdk').object('key').upload_file('/path/to/file')
  ```

* Feature - Instance Profile Credentials - Added the ability to configure the
  number of attempts to make when loading instance profile credentials.

  ```ruby
  # makes at most 4 attempts to load credentials
  InstanceProfileCredentials.new(retries:3)
  ```

* Feature - Stubbing Client Responses - Added support for stubbing
  client responses without making API calls. In addition to the
  default fake resposnes, you can provide stub data and errors:

  ```ruby
  s3 = Aws::S3::Client.new(stub_responses: true)
  s3.stub_responses(:list_buckets, buckets:[{name:'aws-sdk'}])
  s3.list_buckets.buckets.map(&:name)
  #=> ['aws-sdk']
  ```

  See API docs for `Aws::Client#stub_responses` for more information.

* Feature - S3 Waiters - Added resource waiters for `S3::Bucket` and
  `S3::Object`.

* Issue - Aws::SQS::Client#receive_message - Resolved an issue where
  the response from `#receive_message` could return `nil` for `#messages`.
  It now always returns an array.

* Issue - Waiters - Resolved an issue with `Aws::EC2::Client#wait_until`
  and the volume status waiters. These were polling the incorrect API
  method causing `#wait_until` to raise an error. See issue #129.

2.0.1 (2014-09-29)
------------------

* Feature - Aws::CognitoIdentity::Client - Added support for Cognito developer identities.

* Issue - Region - Now giving a helpful error message when a region is
  not configured. Was previously exposing a URI parse error message.

2.0.0 (2014-09-25)
------------------

* Feature - S3 Presigned URLs - Added support for pre-signed URLs for
  Amazon S3.

  ```ruby
  presigner = Aws::S3::Presigner.new
  presigner.presigned_url(:put_object, bucket:'aws-sdk', key:'key')
  #=> "https://aws-sdk.s3.amazonaws.com/key?..."
  ```

* Feature - Autoload - Service modules / classes now autoload upon first
  use. This speeds up gem load time significantly.

* Feature - Resources - Resource constructors now pass additional
  options to the Client constructor when `:client` is not provided.

* Issue - SigV4 - Resolved an issue with how version 4 signatures generated
  the normalized querystring. Query params without a value now consistantly
  receive a trailing `=`.

* Issue - SigV4 - Resolved an issue with how version 4 signatures generated
  the normalized querystring. Query params are now sorted by name.

2.0.0.rc16 (2014-09-11)
------------------

* Feature - Waiters - Added a new feature called waiters. Waiters poll a
  single API until a certain condition is matched. Waiters are invoked
  by a name and can be configured.

      # client waiter
      ec2 = Aws::EC2::Client.new
      ec2.wait_until(:instance_stopped, instance_ids:['i-12345678'])

      # resource waiters
      instance = Aws::EC2::Instance.new(id:'i-12345678')
      instance.start
      instance.wait_until_running

  See the client API documentation for `#wait_until` and the resource API
  documentation for `#wait_until_{condition}`.

* Feature - Resources - Merged in resources branch. You can now use
  resource-oriented interfaces with `Aws::S3`, `Aws::EC2`, `Aws::SQS`,
  `Aws::SNS`, `Aws::Glacier`,
  and `Aws::IAM`.

* Feature - New Gems - Organized the repository into three gems, `aws-sdk`,
  `aws-sdk-resources`, and `aws-sdk-core`. Moved library and test files
  each into their respective gem directories.

* Issue - Error Class Names - Resolved an issue that could raise a
  `NameError`, "wrong constant name" at runtime in response to a service
  error. Fixes #97.

* Issue - `Aws::CloudSearchDomain::Client` - Resolved an issue that would cause
  the `Aws::CloudSearchDomain::Client` constructor to raise an error when
  `Aws.config[:region]` is set. Fixes #103.

* Issue - Shared Credentials - Resolved an issue where an error was raised
  if the shared AWS credentials file is present and is empty or missing the
  default profile. Fixes #104.

2.0.0.rc15 (2014-08-14)
-----------------------

* Feature - `Aws::S3::Client` - Enabling url-encoding of Amazon S3 keys by default.
  Keys are decoded before response data is returned. See [#95](https://github.com/aws/aws-sdk-core-ruby/issues/95).

* Feature - `Aws::ElasticLoadBalancing::Client` - Added support for the new tagging
  operations.

* Feature - `Aws::CloudSearch::Client` - Will now sign requests when credentials
  are provided. You can continue making unauthenticated requests if you do not
  configure credentials to the client.

* Feature - Coverage - Now generating coverage reports during Travis builds
  and reporting via Coveralls.io.

* Upgrading - `Aws::DynamoDB::Client` - Added a plugin that simplifies working
  with DynamoDB attribute values. Enabled by default, to restore default
  behavior, use `:simple_attributes => false`.

* Issue - Documentation - Now loading API files with UTF-8 encoding.
  See [#92](https://github.com/aws/aws-sdk-core-ruby/issues/92).

2.0.0.rc14 (2014-08-05)
-----------------------

* Upgrading - Client Classes - Versioned client classes removed, e.g.
  `Aws::S3::Client::V20060301.new` is now `Aws::S3::Client.new` The
  `:api_version` constructor option is no longer accepted.

* Upgrading - `Aws` Module - Helper methods on `Aws` for client classes
  deprecated; For example, calling `Aws.s3` will generate a deprecation
  warning. Use `Aws::S3::Client.new` instead. Helpers will be removed as
  of v2.0.0 final.

* Upgrading - Config - When configuring an `:endpoint`, you must now specify
  the HTTP scheme, e.g. "http://localhost:3000", instead of "localhost:3000".

2.0.0.rc1 - 2.0.0.rc13
----------------------

* No changelog entries.<|MERGE_RESOLUTION|>--- conflicted
+++ resolved
@@ -1,7 +1,9 @@
 Unreleased Changes
 ------------------
 
-<<<<<<< HEAD
+* Feature - Aws::Resources::Resource - Added support for custom waiters
+  with `Aws::Resources::Resource#wait_until`.
+
 2.0.34 (2015-04-02)
 ------------------
 
@@ -128,10 +130,6 @@
   See the [API reference documentation](http://docs.aws.amazon.com/sdkforruby/api/Aws/SQS/QueuePoller.html) for more examples.
 
 * Feature - Aws::ElasticTranscoder - API update to support Applied Color SpaceConversion.
-=======
-* Feature - Aws::Resources::Resource - Added support for custom waiters
-  with `Aws::Resources::Resource#wait_until`.
->>>>>>> 71e27b20
 
 * Issue - Query Protocol - No longer returning nil for empty maps in
   query responses. `Aws::SQS::Client#get_queue_attributes` will always

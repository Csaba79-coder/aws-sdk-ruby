--- conflicted
+++ resolved
@@ -7,7 +7,6 @@
 
 
 if ENV['AWS_INTEGRATION']
-<<<<<<< HEAD
 
   $cfg_path = File.expand_path(File.join([
     File.dirname(__FILE__),
@@ -21,18 +20,11 @@
     $cfg = {}
   end
 
-=======
-  # run integration tests, just don't read a configuration file from disk
->>>>>>> 9255277a
 else
   msg = <<-MSG
 
 *** skipping aws-sdk-resource integration tests ***
-<<<<<<< HEAD
-  To enable integration tests, export AWS_INTEGRATION=1 to ENV
-=======
   Export AWS_INTEGRATION=1 to enable integration tests
->>>>>>> 9255277a
 
   MSG
   puts msg
@@ -73,7 +65,6 @@
   if path_value.nil?
     pending("set cfg#{path.map {|p| "[#{p.inspect}]" }.join} in #{$cfg_path}")
   else
-    puts path_value.inspect
     path_value
   end
 end

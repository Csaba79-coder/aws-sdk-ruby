# Copyright 2011-2013 Amazon.com, Inc. or its affiliates. All Rights Reserved.
#
# Licensed under the Apache License, Version 2.0 (the "License"). You
# may not use this file except in compliance with the License. A copy of
# the License is located at
#
#     http://aws.amazon.com/apache2.0/
#
# or in the "license" file accompanying this file. This file is
# distributed on an "AS IS" BASIS, WITHOUT WARRANTIES OR CONDITIONS OF
# ANY KIND, either express or implied. See the License for the specific
# language governing permissions and limitations under the License.

module AWS
  module Core

    # Given a hash of request options, a REST::RequestHandler can
    # populate a Core::Http::Request object.
    class RESTRequestBuilder

      # @api private
      def initialize operation, options = {}

        @http = operation[:http]
        @rules = operation[:inputs]

        @validator = Options::Validator.new(@rules)

        @serializer =
          case options[:format]
          when :xml
            namespace = options[:xmlnamespace]
            name = operation[:name]
            Options::XMLSerializer.new(namespace, name, operation)
          when :json
            Options::JSONSerializer.new(@rules, @http[:request_payload])
          else
            raise ArgumentError, "unhandled format: #{options[:format]}"
          end

      end

      # Populates a Http::Request with the following:
      #
      #   * HTTP method
      #   * URI
      #   * headers
      #   * body
      #
      # @param [Http::Request] request
      #
      # @param [Hash] params The hash of request options provided
      #   to the client request method.  This will be used to populate
      #   the headers, uri and body.
      #
      # @raise [ArgumentError] Raises ArgumentError when any of the
      #   request options are invalid (wrong type, missing, unknown, etc).
      #
      def populate_request request, params
        params = @validator.validate!(params)
        populate_method(request)
        populate_uri(request, params)
        populate_headers(request, params)
        populate_body(request, params)
      end

      private

      def populate_method request
        request.http_method = @http[:verb]
      end

      def populate_uri request, params
        request.uri = extract_uri(params)
      end

      def populate_headers request, params
        extract_headers(params).each_pair do |header_name, header_value|
          request.headers[header_name] = header_value
        end
      end

      # @param [Hash] params
      # @return [String]
      def extract_uri params

        path, querystring = @http[:uri].split(/\?/)

        uri = path.gsub(/:\w+/) do |param_name|
          if param = params.delete(param_name.sub(/^:/, '').to_sym)
            UriEscape.escape(param)
          else
            raise ArgumentError, "missing required option #{param_name}"
          end
        end

        querystring_parts = []
        querystring.to_s.split(/&|;/).each do |part|
          param_name = part.match(/:(\w+)/)[1]
          if param = params.delete(param_name.to_sym)
            param = UriEscape.escape(param)
            querystring_parts << part.sub(/:#{param_name}/, param)
          end
        end

        unless querystring_parts.empty?
          uri << "?#{querystring_parts.join('&')}"
        end

        uri

      end

      # @param [Hash] params
      # @return [Hash]
      def extract_headers params
        headers = {}
        (@http[:request_headers] || {}).each_pair do |param,header|
          headers[header] = params[param] if params.key?(param)
        end
        headers
      end

      # @param [Hash] params
      # @return [String,nil]
      def populate_body request, params
        if params.empty?
          request.body = nil
        elsif payload = streaming_param # streaming request
          request.body_stream = params[payload]
          request.headers['Content-Length'] = size(params[payload])
        else
          request.body = @serializer.serialize(params)
        end
      end

      def size(payload)
<<<<<<< HEAD
        payload.respond_to?(:size) ? payload.size : File.size(payload.path)
=======
        if payload.respond_to?(:path) && payload.path
          File.size(payload.path)
        else
          payload.size
        end
>>>>>>> 5c5758fa
      end

      def streaming_param
        if payload = @http[:request_payload]
          @rules[payload][:type] == :blob ? payload : nil
        end
      end

    end

  end
end<|MERGE_RESOLUTION|>--- conflicted
+++ resolved
@@ -135,15 +135,11 @@
       end
 
       def size(payload)
-<<<<<<< HEAD
-        payload.respond_to?(:size) ? payload.size : File.size(payload.path)
-=======
         if payload.respond_to?(:path) && payload.path
           File.size(payload.path)
         else
           payload.size
         end
->>>>>>> 5c5758fa
       end
 
       def streaming_param

# Copyright 2011-2013 Amazon.com, Inc. or its affiliates. All Rights Reserved.
#
# Licensed under the Apache License, Version 2.0 (the "License"). You
# may not use this file except in compliance with the License. A copy of
# the License is located at
#
#     http://aws.amazon.com/apache2.0/
#
# or in the "license" file accompanying this file. This file is
# distributed on an "AS IS" BASIS, WITHOUT WARRANTIES OR CONDITIONS OF
# ANY KIND, either express or implied. See the License for the specific
# language governing permissions and limitations under the License.

require 'rexml/document'
require 'pathname'
require 'stringio'
require 'json'
require 'digest/md5'
require 'base64'
require 'nokogiri'

module AWS
  class S3

    # Client class for Amazon Simple Storage Service (S3).
    class Client < Core::Client

      API_VERSION = '2006-03-01'

      XMLNS = "http://s3.amazonaws.com/doc/#{API_VERSION}/"

      AWS.register_autoloads(self) do
        autoload :XML, 'xml'
      end

      # @private
      EMPTY_BODY_ERRORS = {
        304 => Errors::NotModified,
        403 => Errors::Forbidden,
        400 => Errors::BadRequest,
        404 => Errors::NoSuchKey,
      }

      # @private
      CACHEABLE_REQUESTS = Set[]

      include DataOptions
      include Core::UriEscape

      protected

      def self.bucket_method(method_name, verb, *args, &block)

        method_options = (args.pop if args.last.kind_of?(Hash)) || {}
        xml_grammar = (args.pop if args.last.respond_to?(:rules))
        verb = verb.to_s.upcase
        subresource = args.first

        add_client_request_method(method_name) do

          configure_request do |req, options|

            require_bucket_name!(options[:bucket_name])

            req.http_method = verb
            req.bucket = options[:bucket_name]
            req.add_param(subresource) if subresource

            if header_options = method_options[:header_options]
              header_options.each do |(opt, header)|
                if value = options[opt]
                  # for backwards compatability we translate canned acls
                  # header values from symbols to strings (e.g.
                  # :public_read translates to 'public-read')
                  value = (opt == :acl ? value.to_s.tr('_', '-') : value)
                  req.headers[header] = value
                end
              end
            end

          end

          instance_eval(&block) if block

          if xml_grammar

            parser = Core::XML::Parser.new(xml_grammar.rules)

            process_response do |resp|
              resp.data = parser.parse(resp.http_response.body)
              super(resp)
            end

            simulate_response do |resp|
              resp.data = parser.simulate
              super(resp)
            end

          end

        end
      end

      def self.object_method(method_name, verb, *args, &block)
        bucket_method(method_name, verb, *args) do
          configure_request do |req, options|
            validate_key!(options[:key])
            super(req, options)
            req.key = options[:key]
          end

          instance_eval(&block) if block
        end
      end

      public

      # Creates a bucket.
      # @overload create_bucket(options = {})
      #   @param [Hash] options
      #   @option options [required,String] :bucket_name
      #   @option options [String] :acl A canned ACL (e.g. 'private',
      #     'public-read', etc).  See the S3 API documentation for
      #     a complete list of valid values.
      #   @option options [String] :grant_read
      #   @option options [String] :grant_write
      #   @option options [String] :grant_read_acp
      #   @option options [String] :grant_write_acp
      #   @option options [String] :grant_full_control
      #   @return [Core::Response]
      bucket_method(:create_bucket, :put, :header_options => {
        :acl => 'x-amz-acl',
        :grant_read => 'x-amz-grant-read',
        :grant_write => 'x-amz-grant-write',
        :grant_read_acp => 'x-amz-grant-read-acp',
        :grant_write_acp => 'x-amz-grant-write-acp',
        :grant_full_control => 'x-amz-grant-full-control',
      }) do

        configure_request do |req, options|
          validate_bucket_name!(options[:bucket_name])
          if location = options[:location_constraint]
            xmlns = "http://s3.amazonaws.com/doc/#{API_VERSION}/"
            req.body = <<-XML
              <CreateBucketConfiguration xmlns="#{xmlns}">
                <LocationConstraint>#{location}</LocationConstraint>
              </CreateBucketConfiguration>
            XML
          end
          super(req, options)
        end

      end
      alias_method :put_bucket, :create_bucket

      # @overload put_bucket_website(options = {})
      #   @param [Hash] options
      #   @option options [required,String] :bucket_name
      #   @option options [required,Hash] :index_document
      #     * +:suffix+ - (*required*, String) - A suffix that is appended to
      #       a request that is for a directory on the website endpoint
      #       (e.g. if the suffix is index.html and you make a request to
      #       samplebucket/images/ the data that is returned will be for
      #       the object with the key name images/index.html).
      #       The suffix must not be empty and must not include a
      #       slash character.
      #   @option options [Hash] :error_document
      #     * +:key+ - (*required*, String) - The object key name to use
      #       when a 4XX class error occurs.
      #   @return [Core::Response]
      bucket_method(:put_bucket_website, :put, 'website') do

        configure_request do |req, options|
          validate_bucket_name!(options[:bucket_name])
          req.body = Nokogiri::XML::Builder.new do |xml|
            xml.WebsiteConfiguration(:xmlns => XMLNS) do
              xml.IndexDocument do
                xml.Suffix(options[:index_document][:suffix])
              end
              if options[:error_document]
                xml.ErrorDocument do
                  xml.Key(options[:error_document][:key])
                end
              end
            end
          end.doc.root.to_xml
          super(req, options)
        end

      end

      # @overload get_bucket_website(options = {})
      #   @param [Hash] options
      #   @option options [required,String] :bucket_name
      #   @return [Core::Response]
      #     * +:index_document+ - (Hash)
      #       * +:suffix+ - (String)
      #     * +:error_document+ - (Hash)
      #       * +:key+ - (String)
      bucket_method(:get_bucket_website, :get, 'website', XML::GetBucketWebsite)

      # @overload delete_bucket_website(options = {})
      #   @param [Hash] options
      #   @option options [required,String] :bucket_name
      #   @return [Core::Response]
      bucket_method(:delete_bucket_website, :delete, 'website')

      # Deletes an empty bucket.
      # @overload delete_bucket(options = {})
      #   @param [Hash] options
      #   @option options [required,String] :bucket_name
      #   @return [Core::Response]
      bucket_method(:delete_bucket, :delete)

      # @overload set_bucket_lifecycle_configuration(options = {})
      #   @param [Hash] options
      #   @option options [required,String] :bucket_name
      #   @option options [required,String] :lifecycle_configuration
      #   @return [Core::Response]
      bucket_method(:set_bucket_lifecycle_configuration, :put) do

        configure_request do |req, options|
          xml = options[:lifecycle_configuration]
          req.add_param('lifecycle')
          req.body = xml
          req.headers['content-md5'] = md5(xml)
          super(req, options)
        end

      end

      # @overload get_bucket_lifecycle_configuration(options = {})
      #   @param [Hash] options
      #   @option options [required,String] :bucket_name
      #   @return [Core::Response]
      bucket_method(:get_bucket_lifecycle_configuration, :get) do

        configure_request do |req, options|
          req.add_param('lifecycle')
          super(req, options)
        end

        process_response do |resp|
          xml = resp.http_response.body
          resp.data = XML::GetBucketLifecycleConfiguration.parse(xml)
        end

      end

      # @overload delete_bucket_lifecycle_configuration(options = {})
      #   @param [Hash] options
      #   @option options [required,String] :bucket_name
      #   @return [Core::Response]
      bucket_method(:delete_bucket_lifecycle_configuration, :delete) do

        configure_request do |req, options|
          req.add_param('lifecycle')
          super(req, options)
        end

      end

      # @overload put_bucket_cors(options = {})
      #   @param [Hash] options
      #   @option options [required,String] :bucket_name
      #   @option options [required,Array<Hash>] :rules An array of rule hashes.
      #     * +:id+ - (String) A unique identifier for the rule. The ID
      #       value can be up to 255 characters long. The IDs help you find
      #       a rule in the configuration.
      #     * +:allowed_methods+ - (required,Array<String>) A list of HTTP
      #       methods that you want to allow the origin to execute.
      #       Each rule must identify at least one method.
      #     * +:allowed_origins+ - (required,Array<String>) A list of origins
      #       you want to allow cross-domain requests from. This can
      #       contain at most one * wild character.
      #     * +:allowed_headers+ - (Array<String>) A list of headers allowed
      #       in a pre-flight OPTIONS request via the
      #       Access-Control-Request-Headers header. Each header name
      #       specified in the Access-Control-Request-Headers header must
      #       have a corresponding entry in the rule.
      #       Amazon S3 will send only the allowed headers in a response
      #       that were requested. This can contain at most one * wild
      #       character.
      #     * +:max_age_seconds+ - (Integer) The time in seconds that your
      #       browser is to cache the preflight response for the specified
      #       resource.
      #     * +:expose_headers+ - (Array<String>) One or more headers in
      #       the response that you want customers to be able to access
      #       from their applications (for example, from a JavaScript
      #       XMLHttpRequest object).
      #   @return [Core::Response]
      bucket_method(:put_bucket_cors, :put) do
        configure_request do |req, options|

          req.add_param('cors')

          xml = Nokogiri::XML::Builder.new do |xml|
            xml.CORSConfiguration do
              options[:rules].each do |rule|
                xml.CORSRule do

                  xml.ID(rule[:id]) if rule[:id]

                  (rule[:allowed_methods] || []).each do |method|
                    xml.AllowedMethod(method)
                  end

                  (rule[:allowed_origins] || []).each do |origin|
                    xml.AllowedOrigin(origin)
                  end

                  (rule[:allowed_headers] || []).each do |header|
                    xml.AllowedHeader(header)
                  end

                  xml.MaxAgeSeconds(rule[:max_age_seconds]) if
                    rule[:max_age_seconds]

                  (rule[:expose_headers] || []).each do |header|
                    xml.ExposeHeader(header)
                  end

                end
              end
            end
          end.doc.root.to_xml

          req.body = xml
          req.headers['content-md5'] = md5(xml)

          super(req, options)

        end
      end

      # @overload get_bucket_cors(options = {})
      #   @param [Hash] options
      #   @option options [required,String] :bucket_name
      #   @return [Core::Response]
      bucket_method(:get_bucket_cors, :get) do

        configure_request do |req, options|
          req.add_param('cors')
          super(req, options)
        end

        process_response do |resp|
          resp.data = XML::GetBucketCors.parse(resp.http_response.body)
        end

      end

      # @overload delete_bucket_cors(options = {})
      #   @param [Hash] options
      #   @option options [required,String] :bucket_name
      #   @return [Core::Response]
      bucket_method(:delete_bucket_cors, :delete) do
        configure_request do |req, options|
          req.add_param('cors')
          super(req, options)
        end
      end

      # @overload put_bucket_tagging(options = {})
      #   @param [Hash] options
      #   @option options [required,String] :bucket_name
      #   @option options [Hash] :tags
      #   @return [Core::Response]
      bucket_method(:put_bucket_tagging, :put) do
        configure_request do |req, options|

          req.add_param('tagging')

          xml = Nokogiri::XML::Builder.new
          xml.Tagging do |xml|
            xml.TagSet do
              options[:tags].each_pair do |key,value|
                xml.Tag do
                  xml.Key(key)
                  xml.Value(value)
                end
              end
            end
          end

          xml = xml.doc.root.to_xml
          req.body = xml
          req.headers['content-md5'] = md5(xml)

          super(req, options)

        end
      end

      # @overload get_bucket_tagging(options = {})
      #   @param [Hash] options
      #   @option options [required,String] :bucket_name
      #   @return [Core::Response]
      bucket_method(:get_bucket_tagging, :get) do

        configure_request do |req, options|
          req.add_param('tagging')
          super(req, options)
        end

        process_response do |resp|
          resp.data = XML::GetBucketTagging.parse(resp.http_response.body)
        end

      end

      # @overload delete_bucket_tagging(options = {})
      #   @param [Hash] options
      #   @option options [required,String] :bucket_name
      #   @return [Core::Response]
      bucket_method(:delete_bucket_tagging, :delete) do
        configure_request do |req, options|
          req.add_param('tagging')
          super(req, options)
        end
      end

      # @overload list_buckets(options = {})
      #   @param [Hash] options
      #   @return [Core::Response]
      add_client_request_method(:list_buckets) do

        configure_request do |req, options|
          req.http_method = "GET"
        end

        process_response do |resp|
          resp.data = XML::ListBuckets.parse(resp.http_response.body)
        end

        simulate_response do |resp|
          resp.data = Core::XML::Parser.new(XML::ListBuckets.rules).simulate
        end

      end

      # Sets the access policy for a bucket.
      # @overload set_bucket_policy(options = {})
      #   @param [Hash] options
      #   @option options [required,String] :bucket_name
      #   @option options [required,String] :policy This can be a String
      #     or any object that responds to +#to_json+.
      #   @return [Core::Response]
      bucket_method(:set_bucket_policy, :put, 'policy') do

        configure_request do |req, options|
          require_policy!(options[:policy])
          super(req, options)
          policy = options[:policy]
          policy = policy.to_json unless policy.respond_to?(:to_str)
          req.body = policy
        end

      end

      # Gets the access policy for a bucket.
      # @overload get_bucket_policy(options = {})
      #   @param [Hash] options
      #   @option options [required,String] :bucket_name
      #   @return [Core::Response]
      bucket_method(:get_bucket_policy, :get, 'policy') do

        process_response do |resp|
          resp.data[:policy] = resp.http_response.body
        end

      end

      # Deletes the access policy for a bucket.
      # @overload delete_bucket_policy(options = {})
      #   @param [Hash] options
      #   @option options [required,String] :bucket_name
      #   @return [Core::Response]
      bucket_method(:delete_bucket_policy, :delete, 'policy')

      # @overload set_bucket_versioning(options = {})
      #   @param [Hash] options
      #   @option options [required,String] :bucket_name
      #   @option options [required,String] :state
      #   @option options [String] :mfa_delete
      #   @option options [String] :mfa
      #   @return [Core::Response]
      bucket_method(:set_bucket_versioning, :put, 'versioning', :header_options => { :mfa => "x-amz-mfa" }) do

        configure_request do |req, options|
          state = options[:state].to_s.downcase.capitalize
          unless state =~ /^(Enabled|Suspended)$/
            raise ArgumentError, "invalid versioning state `#{state}`"
          end

          # Leave validation of MFA options to S3
          mfa_delete = options[:mfa_delete].to_s.downcase.capitalize if options[:mfa_delete]

          # Generate XML request for versioning
          req.body = Nokogiri::XML::Builder.new do |xml|
            xml.VersioningConfiguration('xmlns' => XMLNS) do
              xml.Status(state)
              xml.MfaDelete(mfa_delete) if mfa_delete
            end
          end.doc.root.to_xml

          super(req, options)
        end

      end

      # Gets the bucket's location constraint.
      # @overload get_bucket_location(options = {})
      #   @param [Hash] options
      #   @option options [required,String] :bucket_name
      #   @return [Core::Response]
      bucket_method(:get_bucket_location, :get, 'location') do

        process_response do |response|
          regex = />(.*)<\/LocationConstraint>/
          matches = response.http_response.body.to_s.match(regex)
          response.data[:location_constraint] = matches ? matches[1] : nil
        end

      end

      # @overload get_bucket_versioning(options = {})
      #   @param [Hash] options
      #   @option options [required,String] :bucket_name
      #   @return [Core::Response]
      bucket_method(:get_bucket_versioning, :get, 'versioning',
        XML::GetBucketVersioning)

      # @overload list_object_versions(options = {})
      #   @param [Hash] options
      #   @option options [required,String] :bucket_name
      #   @option options [String] :prefix
      #   @option options [String] :delimiter
      #   @option options [String] :max_keys
      #   @option options [String] :key_marker
      #   @option options [String] :version_id_marker
      #   @return [Core::Response]
      bucket_method(:list_object_versions, :get, 'versions',
        XML::ListObjectVersions) do

        configure_request do |req, options|
          super(req, options)
          params = %w(delimiter key_marker max_keys prefix version_id_marker)
          params.each do |param|
            if options[param.to_sym]
              req.add_param(param.gsub(/_/, '-'), options[param.to_sym])
            end
          end
        end

      end

      # Sets the access control list for a bucket.  You must specify an ACL
      # via one of the following methods:
      #
      # * as a canned ACL (via +:acl+)
      # * as a list of grants (via the +:grant_*+ options)
      # * as an access control policy document (via +:access_control_policy+)
      #
      # @example Using a canned acl
      #   s3_client.put_bucket_acl(
      #     :bucket_name => 'bucket-name',
      #     :acl => 'public-read')
      #
      # @example Using grants
      #   s3_client.put_bucket_acl(
      #     :bucket_name => 'bucket-name',
      #     :grant_read => 'uri="http://acs.amazonaws.com/groups/global/AllUsers"',
      #     :grant_full_control => 'emailAddress="xyz@amazon.com", id="8a9...fa7"')
      #
      # @example Using an access control policy document
      #   policy_xml = <<-XML
      #     <AccessControlPolicy xmlns="http://s3.amazonaws.com/doc/2006-03-01/">
      #       <Owner>
      #         <ID>852b113e7a2f25102679df27bb0ae12b3f85be6BucketOwnerCanonicalUserID</ID>
      #         <DisplayName>OwnerDisplayName</DisplayName>
      #       </Owner>
      #       <AccessControlList>
      #         <Grant>
      #           <Grantee xmlns:xsi="http://www.w3.org/2001/XMLSchema-instance" xsi:type="CanonicalUser">
      #             <ID>BucketOwnerCanonicalUserID</ID>
      #             <DisplayName>OwnerDisplayName</DisplayName>
      #           </Grantee>
      #           <Permission>FULL_CONTROL</Permission>
      #         </Grant>
      #         <Grant>
      #           <Grantee xmlns:xsi="http://www.w3.org/2001/XMLSchema-instance" xsi:type="Group">
      #             <URI xmlns="">http://acs.amazonaws.com/groups/global/AllUsers</URI>
      #           </Grantee>
      #           <Permission xmlns="">READ</Permission>
      #         </Grant>
      #       </AccessControlList>
      #     </AccessControlPolicy>
      #
      #   XML
      #   s3_client.put_bucket_acl(
      #     :bucket_name => 'bucket-name',
      #     :access_control_policy => policy_xml)
      #
      # @overload put_bucket_acl(options = {})
      #   @param [Hash] options
      #   @option options [required,String] :bucket_name
      #   @option options [String] :access_control_policy An access control
      #     policy description as a string of XML.  See the S3 API
      #     documentation for a description.
      #   @option options [String] :acl A canned ACL (e.g. 'private',
      #     'public-read', etc).  See the S3 API documentation for
      #     a complete list of valid values.
      #   @option options [String] :grant_read
      #   @option options [String] :grant_write
      #   @option options [String] :grant_read_acp
      #   @option options [String] :grant_write_acp
      #   @option options [String] :grant_full_control
      #   @return [Core::Response]
      bucket_method(:put_bucket_acl, :put, 'acl', :header_options => {
        :acl => 'x-amz-acl',
        :grant_read => 'x-amz-grant-read',
        :grant_write => 'x-amz-grant-write',
        :grant_read_acp => 'x-amz-grant-read-acp',
        :grant_write_acp => 'x-amz-grant-write-acp',
        :grant_full_control => 'x-amz-grant-full-control',
      }) do

        configure_request do |req, options|
          move_access_control_policy(options)
          require_acl!(options)
          super(req, options)
          req.body = options[:access_control_policy] if
             options[:access_control_policy]
        end

      end
      alias_method :set_bucket_acl, :put_bucket_acl

      # Gets the access control list for a bucket.
      # @overload get_bucket_acl(options = {})
      #   @param [Hash] options
      #   @option options [required,String] :bucket_name
      #   @return [Core::Response]
      bucket_method(:get_bucket_acl, :get, 'acl', XML::GetBucketAcl)

      # Sets the access control list for an object.  You must specify an ACL
      # via one of the following methods:
      #
      # * as a canned ACL (via +:acl+)
      # * as a list of grants (via the +:grant_*+ options)
      # * as an access control policy document (via +:access_control_policy+)
      #
      # @example Using a canned acl
      #   s3_client.put_object_acl(
      #     :bucket_name => 'bucket-name',
      #     :key => 'object-key',
      #     :acl => 'public-read')
      #
      # @example Using grants
      #   s3_client.put_bucket_acl(
      #     :bucket_name => 'bucket-name',
      #     :key => 'object-key',
      #     :grant_read => 'uri="http://acs.amazonaws.com/groups/global/AllUsers"',
      #     :grant_full_control => 'emailAddress="xyz@amazon.com", id="8a9...fa7"')
      #
      # @example Using an access control policy document
      #   policy_xml = <<-XML
      #     <AccessControlPolicy xmlns="http://s3.amazonaws.com/doc/2006-03-01/">
      #       <Owner>
      #         <ID>852b113e7a2f25102679df27bb0ae12b3f85be6BucketOwnerCanonicalUserID</ID>
      #         <DisplayName>OwnerDisplayName</DisplayName>
      #       </Owner>
      #       <AccessControlList>
      #         <Grant>
      #           <Grantee xmlns:xsi="http://www.w3.org/2001/XMLSchema-instance" xsi:type="CanonicalUser">
      #             <ID>BucketOwnerCanonicalUserID</ID>
      #             <DisplayName>OwnerDisplayName</DisplayName>
      #           </Grantee>
      #           <Permission>FULL_CONTROL</Permission>
      #         </Grant>
      #         <Grant>
      #           <Grantee xmlns:xsi="http://www.w3.org/2001/XMLSchema-instance" xsi:type="Group">
      #             <URI xmlns="">http://acs.amazonaws.com/groups/global/AllUsers</URI>
      #           </Grantee>
      #           <Permission xmlns="">READ</Permission>
      #         </Grant>
      #       </AccessControlList>
      #     </AccessControlPolicy>
      #
      #   XML
      #   s3_client.put_bucket_acl(
      #     :bucket_name => 'bucket-name',
      #     :key => 'object-key',
      #     :access_control_policy => policy_xml)
      #
      # @overload put_object_acl(options = {})
      #   @param [Hash] options
      #   @option options [required,String] :bucket_name
      #   @option options [required,String] :key
      #   @option options [String] :access_control_policy An access control
      #     policy description as a string of XML.  See the S3 API
      #     documentation for a description.
      #   @option options [String] :acl A canned ACL (e.g. 'private',
      #     'public-read', etc).  See the S3 API documentation for
      #     a complete list of valid values.
      #   @option options [String] :grant_read
      #   @option options [String] :grant_write
      #   @option options [String] :grant_read_acp
      #   @option options [String] :grant_write_acp
      #   @option options [String] :grant_full_control
      #   @return [Core::Response]
      object_method(:put_object_acl, :put, 'acl', :header_options => {
        :acl => 'x-amz-acl',
        :grant_read => 'x-amz-grant-read',
        :grant_write => 'x-amz-grant-write',
        :grant_read_acp => 'x-amz-grant-read-acp',
        :grant_write_acp => 'x-amz-grant-write-acp',
        :grant_full_control => 'x-amz-grant-full-control',
      }) do

        configure_request do |req, options|
          move_access_control_policy(options)
          require_acl!(options)
          super(req, options)
          req.body = options[:access_control_policy] if
             options[:access_control_policy]
        end

      end
      alias_method :set_object_acl, :put_object_acl

      # Gets the access control list for an object.
      # @overload get_object_acl(options = {})
      #   @param [Hash] options
      #   @option options [required,String] :bucket_name
      #   @option options [required,String] :key
      #   @return [Core::Response]
      object_method(:get_object_acl, :get, 'acl', XML::GetBucketAcl)

      # Puts data into an object, replacing the current contents.
      #
      #   s3_client.put_object({
      #     :bucket_name => 'bucket-name',
      #     :key => 'readme.txt',
      #     :data => 'This is the readme for ...',
      #   })
      #
      # == Block Form
      #
      # In block form, this method yields a stream to the block that
      # accepts data chunks.  For example:
      #
      #   s3_client.put_object(
      #     :bucket_name => 'mybucket',
      #     :key => 'some/key'
      #     :content_length => File.size('myfile')
      #   ) do |buffer|
      #
      #     File.open('myfile') do |io|
      #       buffer.write(io.read(length)) until io.eof?
      #     end
      #
      #   end
      #
      # This form is useful if you need finer control over how
      # potentially large amounts of data are read from another
      # source before being sent to S3; for example, if you are
      # using a non-blocking IO model and reading from a large file
      # on disk or from another network stream.  Some HTTP handlers
      # do not support streaming request bodies, so if you plan to
      # upload large objects using this interface you should make
      # sure the HTTP handler you configure for the client meets
      # your needs.
      #
      # @overload put_object(options = {})
      #   @param [Hash] options
      #   @option options [required,String] :bucket_name
      #   @option options [required,String] :key
      #   @option options [required,String,Pathname,File,IO] :data
      #     The data to upload.  This can be provided as a string,
      #     a Pathname object, or any object that responds to
      #     +#read+ and +#eof?+ (e.g. IO, File, Tempfile, StringIO, etc).
      #   @option options [Integer] :content_length
      #     Required if you are using block form to write data or if it is
      #     not possible to determine the size of +:data+.  A best effort
      #     is made to determine the content length of strings, files,
      #     tempfiles, io objects, and any object that responds
      #     to +#length+ or +#size+.
      #   @option options [String] :website_redirect_location If the bucket is
      #     configured as a website, redirects requests for this object to
      #     another object in the same bucket or to an external URL.
      #   @option options [Hash] :metadata
      #     A hash of metadata to be included with the
      #     object.  These will be sent to S3 as headers prefixed with
      #     +x-amz-meta+.
      #   @option options [Symbol] :acl (:private) A canned access
      #     control policy.  Accepted values include:
      #     * +:private+
      #     * +:public_read+
      #     * ...
      #   @option options [String] :storage_class+ ('STANDARD')
      #     Controls whether Reduced Redundancy Storage is enabled for
      #     the object.  Valid values are 'STANDARD' and
      #     'REDUCED_REDUNDANCY'.
      #   @option options [Symbol,String] :server_side_encryption (nil) The
      #     algorithm used to encrypt the object on the server side
      #     (e.g. :aes256).
      #   object on the server side, e.g. +:aes256+)
      #   @option options [String] :cache_control
      #     Can be used to specify caching behavior.
      #   @option options [String] :content_disposition
      #     Specifies presentational information.
      #   @option options [String] :content_encoding
      #     Specifies the content encoding.
      #   @option options [String] :content_md5
      #     The base64 encoded content md5 of the +:data+.
      #   @option options [String] :content_type
      #     Specifies the content type.
      #   @option options [String] :expires The date and time at which the
      #     object is no longer cacheable.
      #   @option options [String] :acl A canned ACL (e.g. 'private',
      #     'public-read', etc).  See the S3 API documentation for
      #     a complete list of valid values.
      #   @option options [String] :grant_read
      #   @option options [String] :grant_write
      #   @option options [String] :grant_read_acp
      #   @option options [String] :grant_write_acp
      #   @option options [String] :grant_full_control
      #   @option options [String] :website_redirect_location
      #   @return [Core::Response]
      #
      object_method(:put_object, :put, :header_options => {
        :website_redirect_location => 'x-amz-website-redirect-location',
        :acl => 'x-amz-acl',
        :grant_read => 'x-amz-grant-read',
        :grant_write => 'x-amz-grant-write',
        :grant_read_acp => 'x-amz-grant-read-acp',
        :grant_write_acp => 'x-amz-grant-write-acp',
        :grant_full_control => 'x-amz-grant-full-control',
        :content_md5 => 'Content-MD5',
        :cache_control => 'Cache-Control',
        :content_disposition => 'Content-Disposition',
        :content_encoding => 'Content-Encoding',
        :content_type => 'Content-Type',
        :expires => 'Expires',
        :website_redirect_location => 'x-amz-website-redirect-location',
      }) do

        configure_request do |request, options|

          options = compute_write_options(options)
          set_body_stream_and_content_length(request, options)

          request.metadata = options[:metadata]
          request.storage_class = options[:storage_class]
          request.server_side_encryption = options[:server_side_encryption]

          super(request, options)

        end

        process_response do |resp|
          extract_object_headers(resp)
        end

        simulate_response do |response|
          response.data[:etag] = 'abc123'
          response.data[:version_id] = nil
        end

      end

      # Gets the data for a key.
      # @overload get_object(options = {})
      #   @param [Hash] options
      #   @option options [required,String] :bucket_name
      #   @option options [required,String] :key
      #   @option options [Time] :if_modified_since If specified, the
      #     response will contain an additional +:modified+ value that
      #     returns true if the object was modified after the given
      #     time.  If +:modified+ is false, then the response
      #     +:data+ value will be +nil+.
      #   @option options [Time] :if_unmodified_since If specified, the
      #     response will contain an additional +:unmodified+ value
      #     that is true if the object was not modified after the
      #     given time.  If +:unmodified+ returns false, the +:data+
      #     value will be +nil+.
      #   @option options [String] :if_match If specified, the response
      #     will contain an additional +:matches+ value that is true
      #     if the object ETag matches the value for this option.  If
      #     +:matches+ is false, the +:data+ value of the
      #     response will be +nil+.
      #   @option options [String] :if_none_match If specified, the
      #     response will contain an additional +:matches+ value that
      #     is true if and only if the object ETag matches the value for
      #     this option.  If +:matches+ is true, the +:data+ value
      #     of the response will be +nil+.
      #   @option options [Range<Integer>] :range A byte range of data to request.
      #   @return [Core::Response]
      #
      object_method(:get_object, :get,
                    :header_options => {
                      :if_modified_since => "If-Modified-Since",
                      :if_unmodified_since => "If-Unmodified-Since",
                      :if_match => "If-Match",
                      :if_none_match => "If-None-Match"
                    }) do
        configure_request do |req, options|

          super(req, options)

          if options[:version_id]
            req.add_param('versionId', options[:version_id])
          end

          ["If-Modified-Since",
           "If-Unmodified-Since"].each do |date_header|
            case value = req.headers[date_header]
            when DateTime
              req.headers[date_header] = Time.parse(value.to_s).rfc2822
            when Time
              req.headers[date_header] = value.rfc2822
            end
          end

          if options[:range]
            range = options[:range]
            range = "bytes=#{range.first}-#{range.last}" if range.is_a?(Range)
            req.headers['Range'] = range
          end

        end

        process_response do |resp|
          extract_object_headers(resp)
          resp.data[:data] = resp.http_response.body
<<<<<<< HEAD
=======
          resp.data[:version_id] = resp.http_response.header('x-amz-version-id')
          resp.data[:website_redirect_location] =
            resp.http_response.header('x-amz-website-redirect-location') if
            resp.http_response.header('x-amz-website-redirect-location')
          add_sse_to_response(resp)
>>>>>>> 27f1c26c
        end

      end

      # @overload head_object(options = {})
      #   @param [Hash] options
      #   @option options [required,String] :bucket_name
      #   @option options [required,String] :key
      #   @option options [String] :version_id
      #   @return [Core::Response]
      object_method(:head_object, :head) do

        configure_request do |req, options|
          super(req, options)
          if options[:version_id]
            req.add_param('versionId', options[:version_id])
          end
        end

        process_response do |resp|
<<<<<<< HEAD
          extract_object_headers(resp)
=======

          # create a hash of user-supplied metadata
          meta = {}
          resp.http_response.headers.each_pair do |name,value|
            if name =~ /^x-amz-meta-(.+)$/i
              meta[$1] = [value].flatten.join
            end
          end
          meta
          resp.data[:meta] = meta

          if expiry = resp.http_response.headers['x-amz-expiration']
            expiry.first =~ /^expiry-date="(.+)", rule-id="(.+)"$/
            exp_date = DateTime.parse($1)
            exp_rule_id = $2
          else
            exp_date = nil
            exp_rule_id = nil
          end

          if restore = resp.http_response.headers['x-amz-restore']
            restore.first =~ /ongoing-request="(.+?)", expiry-date="(.+?)"/
            restoring = $1 == "true"
            restore_date = DateTime.parse($2)
          else
            restoring = false
            restore_date = nil
          end

          resp.data[:expiration_date] = exp_date
          resp.data[:expiration_rule_id] = exp_rule_id
          resp.data[:restore_in_progress] = restoring
          resp.data[:restore_expiration_date] = restore_date

          {
            'x-amz-version-id' => :version_id,
            'x-amz-website-redirect-location' => :website_redirect_location,
            'content-type' => :content_type,
            'etag' => :etag,
          }.each_pair do |header,method|
            resp.data[method] = resp.http_response.header(header)
          end

          if time = resp.http_response.header('Last-Modified')
            resp.data[:last_modified] = Time.parse(time)
          end

          resp.data[:content_length] =
            resp.http_response.header('content-length').to_i

          add_sse_to_response(resp)

>>>>>>> 27f1c26c
        end

      end

      # @overload delete_object(options = {})
      #   @param [Hash] options
      #   @option options [required,String] :bucket_name
      #   @option options [required,String] :key
      #   @option options [String] :version_id
      #   @option options [String] :mfa
      #   @return [Core::Response]
      object_method(:delete_object, :delete, :header_options => { :mfa => "x-amz-mfa" }) do

        configure_request do |req, options|
          super(req, options)
          if options[:version_id]
            req.add_param('versionId', options[:version_id])
          end
        end

        process_response do |resp|
          resp.data[:version_id] = resp.http_response.header('x-amz-version-id')
        end

      end

      # @overload restore_object(options = {})
      #   Restores a temporary copy of an archived object.
      #   @param [Hash] options
      #   @option options [required,String] :bucket_name
      #   @option options [required,String] :key
      #   @option options [required,Integer] :days the number of days to keep
      #     the restored object.
      #   @return [Core::Response]
      # @since 1.7.2
      object_method(:restore_object, :post, 'restore',
          :header_options => { :content_md5 => 'Content-MD5' }) do
        configure_request do |req, options|
          super(req, options)

          validate!(:days, options[:days]) do
            "must be greater or equal to 1" if options[:days].to_i <= 0
          end

          xml = Nokogiri::XML::Builder.new do |xml|
            xml.RestoreRequest('xmlns' => XMLNS) do
              xml.Days(options[:days].to_i) if options[:days]
            end
          end.doc.root.to_xml

          req.body = xml
          req.headers['content-type'] = 'application/xml'
          req.headers['content-md5'] = md5(xml)
        end
      end


      # @overload list_objects(options = {})
      #   @param [Hash] options
      #   @option options [required,String] :bucket_name
      #   @option options [String] :delimiter
      #   @option options [String] :marker
      #   @option options [String] :max_keys
      #   @option options [String] :prefix
      #   @return [Core::Response]
      bucket_method(:list_objects, :get, XML::ListObjects) do
        configure_request do |req, options|
          super(req, options)
          params = %w(delimiter marker max_keys prefix)
          params.each do |param|
            if options[param.to_sym]
              req.add_param(param.gsub(/_/, '-'), options[param.to_sym])
            end
          end
        end
      end

      alias_method :get_bucket, :list_objects

      # @overload initiate_multipart_upload(options = {})
      #   @param [Hash] options
      #   @option options [required,String] :bucket_name
      #   @option options [required,String] :key
      #   @option options [String] :website_redirect_location If the bucket is
      #     configured as a website, redirects requests for this object to
      #     another object in the same bucket or to an external URL.
      #   @option options [Hash] :metadata
      #   @option options [Symbol] :acl
      #   @option options [String] :cache_control
      #   @option options [String] :content_disposition
      #   @option options [String] :content_encoding
      #   @option options [String] :content_type
      #   @option options [String] :storage_class+ ('STANDARD')
      #     Controls whether Reduced Redundancy Storage is enabled for
      #     the object.  Valid values are 'STANDARD' and
      #     'REDUCED_REDUNDANCY'.
      #   @option options [Symbol,String] :server_side_encryption (nil) The
      #     algorithm used to encrypt the object on the server side
      #     (e.g. :aes256).
      #   @option options [String] :expires The date and time at which the
      #     object is no longer cacheable.
      #   @option options [String] :acl A canned ACL (e.g. 'private',
      #     'public-read', etc).  See the S3 API documentation for
      #     a complete list of valid values.
      #   @option options [String] :grant_read
      #   @option options [String] :grant_write
      #   @option options [String] :grant_read_acp
      #   @option options [String] :grant_write_acp
      #   @option options [String] :grant_full_control
      #   @option options [String] :website_redirect_location
      #   @return [Core::Response]
      object_method(:initiate_multipart_upload, :post, 'uploads',
                    XML::InitiateMultipartUpload,
                    :header_options => {
                      :website_redirect_location => 'x-amz-website-redirect-location',
                      :acl => 'x-amz-acl',
                      :grant_read => 'x-amz-grant-read',
                      :grant_write => 'x-amz-grant-write',
                      :grant_read_acp => 'x-amz-grant-read-acp',
                      :grant_write_acp => 'x-amz-grant-write-acp',
                      :grant_full_control => 'x-amz-grant-full-control',
                      :cache_control => 'Cache-Control',
                      :content_disposition => 'Content-Disposition',
                      :content_encoding => 'Content-Encoding',
                      :content_type => 'Content-Type',
                      :expires => 'Expires',
                      :website_redirect_location => 'x-amz-website-redirect-location',
                    }) do

        configure_request do |req, options|
          req.metadata = options[:metadata]
          req.storage_class = options[:storage_class]
          req.server_side_encryption = options[:server_side_encryption]
          super(req, options)
        end

        process_response do |resp|
          extract_object_headers(resp)
        end

      end

      # @overload list_multipart_uploads(options = {})
      #   @param [Hash] options
      #   @option options [required,String] :bucket_name
      #   @option options [String] :delimiter
      #   @option options [String] :key_marker
      #   @option options [String] :max_keys
      #   @option options [String] :upload_id_marker
      #   @option options [String] :max_uploads
      #   @option options [String] :prefix
      #   @return [Core::Response]
      bucket_method(:list_multipart_uploads,
                    :get, 'uploads',
                    XML::ListMultipartUploads) do
        configure_request do |req, options|
          super(req, options)
          params = %w(delimiter key_marker max_keys) +
            %w(upload_id_marker max_uploads prefix)
          params.each do |param|
            if options[param.to_sym]
              req.add_param(param.gsub(/_/, '-'), options[param.to_sym])
            end
          end
        end
      end

      # @overload delete_objects(options = {})
      #   @param [Hash] options
      #   @option options [required,String] :bucket_name
      #   @option options [required,Array<String>] :keys
      #   @option options [Boolean] :quiet (true)
      #   @option options [String] :mfa
      #   @return [Core::Response]
      bucket_method(:delete_objects, :post, 'delete', XML::DeleteObjects, :header_options => { :mfa => "x-amz-mfa" }) do
        configure_request do |req, options|

          super(req, options)

          quiet = options.key?(:quiet) ? options[:quiet] : true

          # previously named this option :objects, since renamed
          keys = options[:objects] || options[:keys]

          objects = keys.inject('') do |xml,o|
            xml << "<Object><Key>#{REXML::Text.normalize(o[:key])}</Key>"
            xml << "<VersionId>#{o[:version_id]}</VersionId>" if o[:version_id]
            xml << "</Object>"
          end

          xml = '<?xml version="1.0" encoding="UTF-8"?>'
          xml << "<Delete><Quiet>#{quiet}</Quiet>#{objects}</Delete>"

          req.body = xml
          req.headers['content-md5'] = md5(xml)

        end
      end

      # @overload upload_part(options = {})
      #   @param [Hash] options
      #   @option options [required,String] :bucket_name
      #   @option options [required,String] :key
      #   @option options [required,String] :upload_id
      #   @option options [required,Integer] :part_number
      #   @option options [required,String,Pathname,File,IO] :data
      #     The data to upload.  This can be provided as a string,
      #     a Pathname object, or any object that responds to
      #     +#read+ and +#eof?+ (e.g. IO, File, Tempfile, StringIO, etc).
      #   @return [Core::Response]
      object_method(:upload_part, :put,
                    :header_options => {
                      :content_md5 => 'Content-MD5'
                    }) do
        configure_request do |request, options|

          options = compute_write_options(options)
          set_body_stream_and_content_length(request, options)

          require_upload_id!(options[:upload_id])
          request.add_param('uploadId', options[:upload_id])

          require_part_number!(options[:part_number])
          request.add_param('partNumber', options[:part_number])

          super(request, options)

        end

        process_response do |resp|
          extract_object_headers(resp)
        end

        simulate_response do |response|
          response.data[:etag] = 'abc123'
        end
      end

      # @overload complete_multipart_upload(options = {})
      #   @param [Hash] options
      #   @option options [required,String] :bucket_name
      #   @option options [required,String] :key
      #   @option options [required,String] :upload_id
      #   @option options [required,Array<String>] :parts
      #   @return [Core::Response]
      object_method(:complete_multipart_upload, :post,
                    XML::CompleteMultipartUpload) do
        configure_request do |req, options|
          require_upload_id!(options[:upload_id])
          validate_parts!(options[:parts])
          super(req, options)
          req.add_param('uploadId', options[:upload_id])
          parts_xml = options[:parts].map do |part|
            "<Part>"+
              "<PartNumber>#{part[:part_number].to_i}</PartNumber>"+
              "<ETag>#{REXML::Text.normalize(part[:etag].to_s)}</ETag>"+
              "</Part>"
          end.join
          req.body =
            "<CompleteMultipartUpload>#{parts_xml}</CompleteMultipartUpload>"
        end

        process_response do |resp|
          extract_object_headers(resp)
        end

        simulate_response do |response|
          response.data[:version_id] = nil
        end

      end

      # @overload abort_multipart_upload(options = {})
      #   @param [Hash] options
      #   @option options [required,String] :bucket_name
      #   @option options [required,String] :key
      #   @option options [required,String] :upload_id
      #   @return [Core::Response]
      object_method(:abort_multipart_upload, :delete) do
        configure_request do |req, options|
            require_upload_id!(options[:upload_id])
          super(req, options)
          req.add_param('uploadId', options[:upload_id])
        end
      end

      # @overload list_parts(options = {})
      #   @param [Hash] options
      #   @option options [required,String] :bucket_name
      #   @option options [required,String] :key
      #   @option options [required,String] :upload_id
      #   @option options [Integer] :max_parts
      #   @option options [Integer] :part_number_marker
      #   @return [Core::Response]
      object_method(:list_parts, :get, XML::ListParts) do

        configure_request do |req, options|
            require_upload_id!(options[:upload_id])
          super(req, options)
          req.add_param('uploadId', options[:upload_id])
          req.add_param('max-parts', options[:max_parts])
          req.add_param('part-number-marker', options[:part_number_marker])
        end

      end

      # Copies an object from one key to another.
      # @overload copy_object(options = {})
      #   @param [Hash] options
      #   @option options [required, String] :bucket_name Name of the bucket
      #     to copy a object into.
      #   @option options [required, String] :key Where (object key) in the
      #     bucket the object should be copied to.
      #   @option options [String] :website_redirect_location If the bucket is
      #     configured as a website, redirects requests for this object to
      #     another object in the same bucket or to an external URL.
      #   @option options [required, String] :copy_source The source
      #     bucket name and key, joined by a forward slash ('/').
      #     This string must be URL-encoded. Additionally, you must
      #     have read access to the source object.
      #   @option options [String] :acl A canned ACL (e.g. 'private',
      #     'public-read', etc).  See the S3 API documentation for
      #     a complete list of valid values.
      #   @option options [Symbol,String] :server_side_encryption (nil) The
      #     algorithm used to encrypt the object on the server side
      #     (e.g. :aes256).
      #   @option options [String] :storage_class+ ('STANDARD')
      #     Controls whether Reduced Redundancy Storage is enabled for
      #     the object.  Valid values are 'STANDARD' and
      #     'REDUCED_REDUNDANCY'.
      #   @option options [String] :expires The date and time at which the
      #     object is no longer cacheable.
      #   @option options [String] :grant_read
      #   @option options [String] :grant_write
      #   @option options [String] :grant_read_acp
      #   @option options [String] :grant_write_acp
      #   @option options [String] :grant_full_control
      #   @option options [String] :website_redirect_location
      #   @return [Core::Response]
      object_method(:copy_object, :put, :header_options => {
        :website_redirect_location => 'x-amz-website-redirect-location',
        :acl => 'x-amz-acl',
        :grant_read => 'x-amz-grant-read',
        :grant_write => 'x-amz-grant-write',
        :grant_read_acp => 'x-amz-grant-read-acp',
        :grant_write_acp => 'x-amz-grant-write-acp',
        :grant_full_control => 'x-amz-grant-full-control',
        :copy_source => 'x-amz-copy-source',
        :cache_control => 'Cache-Control',
        :metadata_directive => 'x-amz-metadata-directive',
        :content_type => 'Content-Type',
        :content_disposition => 'Content-Disposition',
        :expires => 'Expires',
        :website_redirect_location => 'x-amz-website-redirect-location',
      }) do

        configure_request do |req, options|

          validate!(:copy_source, options[:copy_source]) do
            "may not be blank" if options[:copy_source].to_s.empty?
          end

          options = options.merge(:copy_source => escape_path(options[:copy_source]))
          super(req, options)
          req.metadata = options[:metadata]
          req.storage_class = options[:storage_class]
          req.server_side_encryption = options[:server_side_encryption]

          if options[:version_id]
            req.headers['x-amz-copy-source'] += "?versionId=#{options[:version_id]}"
          end
        end

        process_response do |resp|
          extract_object_headers(resp)
        end

      end

      protected

      def extract_error_details response
        if
          (response.http_response.status >= 300 ||
            response.request_type == :complete_multipart_upload) and
          body = response.http_response.body and
          error = Core::XML::Parser.parse(body) and
          error[:code]
        then
          [error[:code], error[:message]]
        end
      end

      # There are a few of s3 requests that can generate empty bodies and
      # yet still be errors.  These return empty bodies to comply with the
      # HTTP spec.  We have to detect these errors specially.
      def populate_error resp
        code = resp.http_response.status
        if EMPTY_BODY_ERRORS.include?(code) and resp.http_response.body.nil?
          error_class = EMPTY_BODY_ERRORS[code]
          resp.error = error_class.new(resp.http_request, resp.http_response)
        else
          super
        end
      end

      def retryable_error? response
        super or
          (response.request_type == :complete_multipart_upload &&
          extract_error_details(response))
          # complete multipart upload can return an error inside a
          # 200 level response -- this forces us to parse the
          # response for errors every time
      end

      def new_request
        req = S3::Request.new
        req.force_path_style = config.s3_force_path_style?
        req
      end

      # Previously the access control policy could be specified via :acl
      # as a string or an object that responds to #to_xml.  The prefered
      # method now is to pass :access_control_policy an xml document.
      def move_access_control_policy options
        if acl = options[:acl]
          if acl.is_a?(String) and is_xml?(acl)
            options[:access_control_policy] = options.delete(:acl)
          elsif acl.respond_to?(:to_xml)
            options[:access_control_policy] = options.delete(:acl).to_xml
          end
        end
      end

      # @param [String] possible_xml
      # @return [Boolean] Returns +true+ if the given string is a valid xml
      #   document.
      def is_xml? possible_xml
        begin
          REXML::Document.new(possible_xml).has_elements?
        rescue
          false
        end
      end

      def md5 str
        Base64.encode64(Digest::MD5.digest(str)).strip
      end

      def extract_object_headers resp
        meta = {}
        resp.http_response.headers.each_pair do |name,value|
          if name =~ /^x-amz-meta-(.+)$/i
            meta[$1] = [value].flatten.join
          end
        end
        resp.data[:meta] = meta

        if expiry = resp.http_response.headers['x-amz-expiration']
          expiry.first =~ /^expiry-date="(.+)", rule-id="(.+)"$/
          exp_date = DateTime.parse($1)
          exp_rule_id = $2
        else
          exp_date = nil
          exp_rule_id = nil
        end
        resp.data[:expiration_date] = exp_date if exp_date
        resp.data[:expiration_rule_id] = exp_rule_id if exp_rule_id

        if restore = resp.http_response.headers['x-amz-restore']
          restore.first =~ /ongoing-request="(.+?)", expiry-date="(.+?)"/
          restoring = $1 == "true"
          restore_date = DateTime.parse($2)
        else
          restoring = false
          restore_date = nil
        end
        resp.data[:restore_in_progress] = restoring
        resp.data[:restore_expiration_date] = restore_date if restore_date

        {
          'x-amz-version-id' => :version_id,
          'content-type' => :content_type,
          'etag' => :etag,
          'x-amz-website-redirect-location' => :website_redirect_location,
        }.each_pair do |header,method|
          if value = resp.http_response.header(header)
            resp.data[method] = value
          end
        end

        if time = resp.http_response.header('Last-Modified')
          resp.data[:last_modified] = Time.parse(time)
        end

        if length = resp.http_response.header('content-length')
          resp.data[:content_length] = length.to_i
        end

        if sse = resp.http_response.header('x-amz-server-side-encryption')
          resp.data[:server_side_encryption] = sse.downcase.to_sym
        end
      end

      module Validators

        # @return [Boolean] Returns true if the given bucket name is valid.
        def valid_bucket_name?(bucket_name)
          validate_bucket_name!(bucket_name) rescue false
        end

        # Returns true if the given +bucket_name+ is DNS compatible.
        #
        # DNS compatible bucket names may be accessed like:
        #
        #   http://dns.compat.bucket.name.s3.amazonaws.com/
        #
        # Whereas non-dns compatible bucket names must place the bucket
        # name in the url path, like:
        #
        #   http://s3.amazonaws.com/dns_incompat_bucket_name/
        #
        # @return [Boolean] Returns true if the given bucket name may be
        #   is dns compatible.
        #   this bucket n
        #
        def dns_compatible_bucket_name?(bucket_name)
          return false if
            !valid_bucket_name?(bucket_name) or

            # Bucket names should not contain underscores (_)
            bucket_name["_"] or

            # Bucket names should be between 3 and 63 characters long
            bucket_name.size > 63 or

            # Bucket names should not end with a dash
            bucket_name[-1,1] == '-' or

            # Bucket names cannot contain two, adjacent periods
            bucket_name['..'] or

            # Bucket names cannot contain dashes next to periods
            # (e.g., "my-.bucket.com" and "my.-bucket" are invalid)
            (bucket_name['-.'] || bucket_name['.-'])

          true
        end

        # Returns true if the bucket name must be used in the request
        # path instead of as a sub-domain when making requests against
        # S3.
        #
        # This can be an issue if the bucket name is DNS compatible but
        # contains '.' (periods).  These cause the SSL certificate to
        # become invalid when making authenticated requets over SSL to the
        # bucket name.  The solution is to send this as a path argument
        # instead.
        #
        # @return [Boolean] Returns true if the bucket name should be used
        #   as a path segement instead of dns prefix when making requests
        #   against s3.
        #
        def path_style_bucket_name? bucket_name
          if dns_compatible_bucket_name?(bucket_name)
            bucket_name =~ /\./ ? true : false
          else
            true
          end
        end

        def validate! name, value, &block
          if error_msg = yield
            raise ArgumentError, "#{name} #{error_msg}"
          end
          value
        end

        def validate_key!(key)
          validate!('key', key) do
            case
            when key.nil? || key == ''
              'may not be blank'
            end
          end
        end

        def require_bucket_name! bucket_name
          if [nil, ''].include?(bucket_name)
            raise ArgumentError, "bucket_name may not be blank"
          end
        end

        # Returns true if the given bucket name is valid.  If the name
        # is invalid, an ArgumentError is raised.
        def validate_bucket_name!(bucket_name)
          validate!('bucket_name', bucket_name) do
            case
            when bucket_name.nil? || bucket_name == ''
              'may not be blank'
            when bucket_name !~ /^[a-z0-9._\-]+$/
              'may only contain lowercase letters, numbers, periods (.), ' +
              'underscores (_), and dashes (-)'
            when bucket_name !~ /^[a-z0-9]/
              'must start with a letter or a number'
            when !(3..255).include?(bucket_name.size)
              'must be between 3 and 255 characters long'
            when bucket_name =~ /(\d+\.){3}\d+/
              'must not be formatted like an IP address (e.g., 192.168.5.4)'
            when bucket_name =~ /\n/
              'must not contain a newline character'
            end
          end
        end

        def require_policy!(policy)
          validate!('policy', policy) do
            case
            when policy.nil? || policy == ''
              'may not be blank'
            else
              json_validation_message(policy)
            end
          end
        end

        def require_acl! options
          acl_options = [
            :acl,
            :grant_read,
            :grant_write,
            :grant_read_acp,
            :grant_write_acp,
            :grant_full_control,
            :access_control_policy,
          ]
          unless options.keys.any?{|opt| acl_options.include?(opt) }
            msg = "missing a required ACL option, must provide an ACL " +
                  "via :acl, :grant_* or :access_control_policy"
            raise ArgumentError, msg
          end
        end

        def set_body_stream_and_content_length request, options

          unless options[:content_length]
            msg = "S3 requires a content-length header, unable to determine "
            msg << "the content length of the data provided, please set "
            msg << ":content_length"
            raise ArgumentError, msg
          end

          request.headers['content-length'] = options[:content_length]
          request.body_stream = options[:data]

        end

        def require_upload_id!(upload_id)
          validate!("upload_id", upload_id) do
            "must not be blank" if upload_id.to_s.empty?
          end
        end

        def require_part_number! part_number
          validate!("part_number", part_number) do
            "must not be blank" if part_number.to_s.empty?
          end
        end

        def validate_parts!(parts)
          validate!("parts", parts) do
            if !parts.kind_of?(Array)
              "must not be blank"
            elsif parts.empty?
              "must contain at least one entry"
            elsif !parts.all? { |p| p.kind_of?(Hash) }
              "must be an array of hashes"
            elsif !parts.all? { |p| p[:part_number] }
              "must contain part_number for each part"
            elsif !parts.all? { |p| p[:etag] }
              "must contain etag for each part"
            elsif parts.any? { |p| p[:part_number].to_i < 1 }
              "must not have part numbers less than 1"
            end
          end
        end

        def json_validation_message(obj)
          if obj.respond_to?(:to_str)
            obj = obj.to_str
          elsif obj.respond_to?(:to_json)
            obj = obj.to_json
          end

          error = nil
          begin
            JSON.parse(obj)
          rescue => e
            error = e
          end
          "contains invalid JSON: #{error}" if error
        end

      end

      include Validators
      extend Validators

    end

  end
end<|MERGE_RESOLUTION|>--- conflicted
+++ resolved
@@ -827,7 +827,6 @@
       #   @option options [String] :grant_read_acp
       #   @option options [String] :grant_write_acp
       #   @option options [String] :grant_full_control
-      #   @option options [String] :website_redirect_location
       #   @return [Core::Response]
       #
       object_method(:put_object, :put, :header_options => {
@@ -844,7 +843,6 @@
         :content_encoding => 'Content-Encoding',
         :content_type => 'Content-Type',
         :expires => 'Expires',
-        :website_redirect_location => 'x-amz-website-redirect-location',
       }) do
 
         configure_request do |request, options|
@@ -935,14 +933,6 @@
         process_response do |resp|
           extract_object_headers(resp)
           resp.data[:data] = resp.http_response.body
-<<<<<<< HEAD
-=======
-          resp.data[:version_id] = resp.http_response.header('x-amz-version-id')
-          resp.data[:website_redirect_location] =
-            resp.http_response.header('x-amz-website-redirect-location') if
-            resp.http_response.header('x-amz-website-redirect-location')
-          add_sse_to_response(resp)
->>>>>>> 27f1c26c
         end
 
       end
@@ -963,62 +953,7 @@
         end
 
         process_response do |resp|
-<<<<<<< HEAD
           extract_object_headers(resp)
-=======
-
-          # create a hash of user-supplied metadata
-          meta = {}
-          resp.http_response.headers.each_pair do |name,value|
-            if name =~ /^x-amz-meta-(.+)$/i
-              meta[$1] = [value].flatten.join
-            end
-          end
-          meta
-          resp.data[:meta] = meta
-
-          if expiry = resp.http_response.headers['x-amz-expiration']
-            expiry.first =~ /^expiry-date="(.+)", rule-id="(.+)"$/
-            exp_date = DateTime.parse($1)
-            exp_rule_id = $2
-          else
-            exp_date = nil
-            exp_rule_id = nil
-          end
-
-          if restore = resp.http_response.headers['x-amz-restore']
-            restore.first =~ /ongoing-request="(.+?)", expiry-date="(.+?)"/
-            restoring = $1 == "true"
-            restore_date = DateTime.parse($2)
-          else
-            restoring = false
-            restore_date = nil
-          end
-
-          resp.data[:expiration_date] = exp_date
-          resp.data[:expiration_rule_id] = exp_rule_id
-          resp.data[:restore_in_progress] = restoring
-          resp.data[:restore_expiration_date] = restore_date
-
-          {
-            'x-amz-version-id' => :version_id,
-            'x-amz-website-redirect-location' => :website_redirect_location,
-            'content-type' => :content_type,
-            'etag' => :etag,
-          }.each_pair do |header,method|
-            resp.data[method] = resp.http_response.header(header)
-          end
-
-          if time = resp.http_response.header('Last-Modified')
-            resp.data[:last_modified] = Time.parse(time)
-          end
-
-          resp.data[:content_length] =
-            resp.http_response.header('content-length').to_i
-
-          add_sse_to_response(resp)
-
->>>>>>> 27f1c26c
         end
 
       end
@@ -1128,7 +1063,6 @@
       #   @option options [String] :grant_read_acp
       #   @option options [String] :grant_write_acp
       #   @option options [String] :grant_full_control
-      #   @option options [String] :website_redirect_location
       #   @return [Core::Response]
       object_method(:initiate_multipart_upload, :post, 'uploads',
                     XML::InitiateMultipartUpload,
@@ -1145,7 +1079,6 @@
                       :content_encoding => 'Content-Encoding',
                       :content_type => 'Content-Type',
                       :expires => 'Expires',
-                      :website_redirect_location => 'x-amz-website-redirect-location',
                     }) do
 
         configure_request do |req, options|
@@ -1356,7 +1289,6 @@
       #   @option options [String] :grant_read_acp
       #   @option options [String] :grant_write_acp
       #   @option options [String] :grant_full_control
-      #   @option options [String] :website_redirect_location
       #   @return [Core::Response]
       object_method(:copy_object, :put, :header_options => {
         :website_redirect_location => 'x-amz-website-redirect-location',
@@ -1372,7 +1304,6 @@
         :content_type => 'Content-Type',
         :content_disposition => 'Content-Disposition',
         :expires => 'Expires',
-        :website_redirect_location => 'x-amz-website-redirect-location',
       }) do
 
         configure_request do |req, options|

module Aws
  module Service

    # For backwards compatibility with versions 2.0.0.rc10 and older.
    # Use the following instead:
    #
    #     # deprecated
    #     Aws::ServiceName.new
    #
    #     # prefereed usage
    #     Aws::ServiceName::Client.new
    #
    # @deprecated Deprecated as of 2.0.0.rc11
    # @api private
    def new(options = {})
      unless @warned
        @warned = true
        warn(<<-MSG.strip)
<<<<<<< HEAD
#{self.name}.new deprecated as of v2.0.0.rc11 and will be removed as of v2.0.0.0 final; use #{self.name}::Client.new instead
=======
#{self.name}.new deprecated as of v2.0.0.rc11 and will be removed as of v2.0.0.0 final; use #{self.name}::Client.new() instead
>>>>>>> 250cbf35
        MSG
      end
      const_get(:Client).new(options)
    end

  end
end<|MERGE_RESOLUTION|>--- conflicted
+++ resolved
@@ -16,11 +16,7 @@
       unless @warned
         @warned = true
         warn(<<-MSG.strip)
-<<<<<<< HEAD
-#{self.name}.new deprecated as of v2.0.0.rc11 and will be removed as of v2.0.0.0 final; use #{self.name}::Client.new instead
-=======
 #{self.name}.new deprecated as of v2.0.0.rc11 and will be removed as of v2.0.0.0 final; use #{self.name}::Client.new() instead
->>>>>>> 250cbf35
         MSG
       end
       const_get(:Client).new(options)

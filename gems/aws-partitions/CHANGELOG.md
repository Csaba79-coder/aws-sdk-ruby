Unreleased Changes
------------------

<<<<<<< HEAD
* Feature - Support modeled dualstack and fips endpoints in `Aws::Partitions::EndpointProvider`.

* Feature - Support `#fips_regions` and `#dualstack_regions` in `Aws::Partitions::Service`.
=======
1.517.0 (2021-10-20)
------------------

* Feature - Added support for enumerating regions for `Aws::Panorama`.
>>>>>>> ee10e00a

1.516.0 (2021-10-14)
------------------

* Feature - Updated the partitions source data the determines the AWS service regions and endpoints.

1.515.0 (2021-10-13)
------------------

* Feature - Updated the partitions source data the determines the AWS service regions and endpoints.

1.514.0 (2021-10-12)
------------------

* Feature - Updated the partitions source data the determines the AWS service regions and endpoints.

1.513.0 (2021-10-08)
------------------

* Feature - Updated the partitions source data the determines the AWS service regions and endpoints.

1.512.0 (2021-10-07)
------------------

* Feature - Added support for enumerating regions for `Aws::ManagedGrafana`.

1.511.0 (2021-10-06)
------------------

* Feature - Updated the partitions source data the determines the AWS service regions and endpoints.

1.510.0 (2021-10-01)
------------------

* Feature - Updated the partitions source data the determines the AWS service regions and endpoints.

1.509.0 (2021-09-30)
------------------

* Feature - Added support for enumerating regions for `Aws::CloudControlApi`.

* Feature - Added support for enumerating regions for `Aws::Account`.

1.508.0 (2021-09-29)
------------------

* Feature - Updated the partitions source data the determines the AWS service regions and endpoints.

1.507.0 (2021-09-27)
------------------

* Feature - Added support for enumerating regions for `Aws::VoiceID`.

* Feature - Added support for enumerating regions for `Aws::ConnectWisdomService`.

1.506.0 (2021-09-24)
------------------

* Feature - Updated the partitions source data the determines the AWS service regions and endpoints.

1.505.0 (2021-09-23)
------------------

* Feature - Updated the partitions source data the determines the AWS service regions and endpoints.

1.504.0 (2021-09-22)
------------------

* Feature - Updated the partitions source data the determines the AWS service regions and endpoints.

1.503.0 (2021-09-17)
------------------

* Feature - Updated the partitions source data the determines the AWS service regions and endpoints.

1.502.0 (2021-09-16)
------------------

* Feature - Added support for enumerating regions for `Aws::KafkaConnect`.

1.501.0 (2021-09-13)
------------------

* Feature - Updated the partitions source data the determines the AWS service regions and endpoints.

1.500.0 (2021-09-10)
------------------

* Feature - Updated the partitions source data the determines the AWS service regions and endpoints.

1.499.0 (2021-09-09)
------------------

* Feature - Updated the partitions source data the determines the AWS service regions and endpoints.

1.498.0 (2021-09-08)
------------------

* Feature - Added support for enumerating regions for `Aws::OpenSearchService`.

1.497.0 (2021-09-07)
------------------

* Feature - Updated the partitions source data the determines the AWS service regions and endpoints.

1.496.0 (2021-09-03)
------------------

* Feature - Updated the partitions source data the determines the AWS service regions and endpoints.

1.495.0 (2021-09-02)
------------------

* Feature - Updated the partitions source data the determines the AWS service regions and endpoints.

1.494.0 (2021-09-01)
------------------

* Feature - Updated the partitions source data the determines the AWS service regions and endpoints.

* Feature - AWS SDK for Ruby no longer supports Ruby runtime versions 1.9, 2.0, 2.1, and 2.2.

1.493.0 (2021-08-31)
------------------

* Feature - Updated the partitions source data the determines the AWS service regions and endpoints.

1.492.0 (2021-08-27)
------------------

* Feature - Updated the partitions source data the determines the AWS service regions and endpoints.

1.491.0 (2021-08-25)
------------------

* Feature - Updated the partitions source data the determines the AWS service regions and endpoints.

1.490.0 (2021-08-23)
------------------

* Feature - Updated the partitions source data the determines the AWS service regions and endpoints.

1.489.0 (2021-08-19)
------------------

* Feature - Added support for enumerating regions for `Aws::MemoryDB`.

1.488.0 (2021-08-16)
------------------

* Feature - Updated the partitions source data the determines the AWS service regions and endpoints.

1.487.0 (2021-08-12)
------------------

* Feature - Updated the partitions source data the determines the AWS service regions and endpoints.

1.486.0 (2021-08-11)
------------------

* Feature - Added support for enumerating regions for `Aws::SnowDeviceManagement`.

1.485.0 (2021-08-10)
------------------

* Feature - Updated the partitions source data the determines the AWS service regions and endpoints.

1.484.0 (2021-08-06)
------------------

* Feature - Added support for enumerating regions for `Aws::ChimeSDKMessaging`.

* Feature - Added support for enumerating regions for `Aws::ChimeSDKIdentity`.

1.483.0 (2021-08-04)
------------------

* Feature - Updated the partitions source data the determines the AWS service regions and endpoints.

1.482.0 (2021-07-30)
------------------

* Feature - Updated the partitions source data the determines the AWS service regions and endpoints.

1.481.0 (2021-07-29)
------------------

* Feature - Updated the partitions source data the determines the AWS service regions and endpoints.

1.480.0 (2021-07-27)
------------------

* Feature - Added support for enumerating regions for `Aws::Route53RecoveryReadiness`.

* Feature - Added support for enumerating regions for `Aws::Route53RecoveryControlConfig`.

* Feature - Added support for enumerating regions for `Aws::Route53RecoveryCluster`.

1.479.0 (2021-07-16)
------------------

* Feature - Updated the partitions source data the determines the AWS service regions and endpoints.

1.478.0 (2021-07-13)
------------------

* Feature - Updated the partitions source data the determines the AWS service regions and endpoints.

1.477.0 (2021-07-12)
------------------

* Feature - Updated the partitions source data the determines the AWS service regions and endpoints.

1.476.0 (2021-07-09)
------------------

* Feature - Updated the partitions source data the determines the AWS service regions and endpoints.

1.475.0 (2021-07-08)
------------------

* Feature - Updated the partitions source data the determines the AWS service regions and endpoints.

1.474.0 (2021-07-06)
------------------

* Feature - Updated the partitions source data the determines the AWS service regions and endpoints.

1.473.0 (2021-07-01)
------------------

* Feature - Updated the partitions source data the determines the AWS service regions and endpoints.

1.472.0 (2021-06-25)
------------------

* Feature - Updated the partitions source data the determines the AWS service regions and endpoints.

1.471.0 (2021-06-24)
------------------

* Feature - Updated the partitions source data the determines the AWS service regions and endpoints.

1.470.0 (2021-06-21)
------------------

* Feature - Updated the partitions source data the determines the AWS service regions and endpoints.

1.469.0 (2021-06-17)
------------------

* Feature - Updated the partitions source data the determines the AWS service regions and endpoints.

1.468.0 (2021-06-15)
------------------

* Feature - Updated the partitions source data the determines the AWS service regions and endpoints.

1.467.0 (2021-06-11)
------------------

* Feature - Updated the partitions source data the determines the AWS service regions and endpoints.

1.466.0 (2021-06-09)
------------------

* Feature - Added support for enumerating regions for `Aws::Proton`.

1.465.0 (2021-05-28)
------------------

* Feature - Updated the partitions source data the determines the AWS service regions and endpoints.

1.464.0 (2021-05-27)
------------------

* Feature - Updated the partitions source data the determines the AWS service regions and endpoints.

1.463.0 (2021-05-26)
------------------

* Feature - Updated the partitions source data the determines the AWS service regions and endpoints.

1.462.0 (2021-05-24)
------------------

* Feature - Updated the partitions source data the determines the AWS service regions and endpoints.

1.461.0 (2021-05-21)
------------------

* Feature - Updated the partitions source data the determines the AWS service regions and endpoints.

1.460.0 (2021-05-20)
------------------

* Feature - Updated the partitions source data the determines the AWS service regions and endpoints.

1.459.0 (2021-05-19)
------------------

* Feature - Updated the partitions source data the determines the AWS service regions and endpoints.

1.458.0 (2021-05-18)
------------------

* Feature - Added support for enumerating regions for `Aws::AppRunner`.

1.457.0 (2021-05-17)
------------------

* Feature - Added support for enumerating regions for `Aws::ApplicationCostProfiler`.

1.456.0 (2021-05-14)
------------------

* Feature - Updated the partitions source data the determines the AWS service regions and endpoints.

1.455.0 (2021-05-12)
------------------

* Feature - Updated the partitions source data the determines the AWS service regions and endpoints.

1.454.0 (2021-05-11)
------------------

* Feature - Added support for enumerating regions for `Aws::SSMIncidents`.

* Feature - Added support for enumerating regions for `Aws::SSMContacts`.

1.453.0 (2021-05-10)
------------------

* Feature - Updated the partitions source data the determines the AWS service regions and endpoints.

1.452.0 (2021-05-06)
------------------

* Feature - Updated the partitions source data the determines the AWS service regions and endpoints.

1.451.0 (2021-05-03)
------------------

* Feature - Added support for enumerating regions for `Aws::FinSpaceData`.

1.450.0 (2021-05-03)
------------------

* Feature - Added support for enumerating regions for `Aws::Finspace`.

1.449.0 (2021-04-28)
------------------

* Feature - Added support for enumerating regions for `Aws::NimbleStudio`.

1.448.0 (2021-04-27)
------------------

* Feature - Updated the partitions source data the determines the AWS service regions and endpoints.

1.447.0 (2021-04-23)
------------------

* Feature - Updated the partitions source data the determines the AWS service regions and endpoints.

1.446.0 (2021-04-19)
------------------

* Feature - Updated the partitions source data the determines the AWS service regions and endpoints.

1.445.0 (2021-04-15)
------------------

* Feature - Updated the partitions source data the determines the AWS service regions and endpoints.

1.444.0 (2021-04-12)
------------------

* Feature - Updated the partitions source data the determines the AWS service regions and endpoints.

1.443.0 (2021-04-08)
------------------

* Feature - Added support for enumerating regions for `Aws::LookoutEquipment`.

1.442.0 (2021-04-07)
------------------

* Feature - Added support for enumerating regions for `Aws::Mgn`.

1.441.0 (2021-04-02)
------------------

* Feature - Updated the partitions source data the determines the AWS service regions and endpoints.

1.440.0 (2021-04-01)
------------------

* Feature - Updated the partitions source data the determines the AWS service regions and endpoints.

1.439.0 (2021-03-31)
------------------

* Feature - Updated the partitions source data the determines the AWS service regions and endpoints.

1.438.0 (2021-03-30)
------------------

* Feature - Updated the partitions source data the determines the AWS service regions and endpoints.

1.437.0 (2021-03-29)
------------------

* Feature - Updated the partitions source data the determines the AWS service regions and endpoints.

1.436.0 (2021-03-26)
------------------

* Feature - Updated the partitions source data the determines the AWS service regions and endpoints.

1.435.0 (2021-03-25)
------------------

* Feature - Added support for enumerating regions for `Aws::LookoutMetrics`.

1.434.0 (2021-03-17)
------------------

* Feature - Updated the partitions source data the determines the AWS service regions and endpoints.

1.433.0 (2021-03-15)
------------------

* Feature - Added support for enumerating regions for `Aws::FIS`.

1.432.0 (2021-03-09)
------------------

* Feature - Updated the partitions source data the determines the AWS service regions and endpoints.

1.431.1 (2021-03-05)
------------------

* Issue - Fix an issue where services without regionalized endpoints do not resolve to a provided FIPS global region.

1.431.0 (2021-03-04)
------------------

* Feature - Updated the partitions source data the determines the AWS service regions and endpoints.

* Issue - Include LICENSE, CHANGELOG, and VERSION files with this gem.

1.430.0 (2021-03-01)
------------------

* Feature - Updated the partitions source data the determines the AWS service regions and endpoints.


1.429.0 (2021-02-23)
------------------

* Feature - Updated the partitions source data the determines the AWS service regions and endpoints.

1.428.0 (2021-02-19)
------------------

* Feature - Updated the partitions source data the determines the AWS service regions and endpoints.

1.427.0 (2021-02-12)
------------------

* Feature - Updated the partitions source data the determines the AWS service regions and endpoints.

1.426.0 (2021-02-09)
------------------

* Feature - Updated the partitions source data the determines the AWS service regions and endpoints.

* Issue - Fix incorrect use of `JSON.load` breaking Ruby <= 2.2.

1.425.0 (2021-02-08)
------------------

* Feature - Updated the partitions source data the determines the AWS service regions and endpoints.

* Issue - Reduce memory usage by de-duplicating `partitions.json`.

1.424.0 (2021-02-05)
------------------

* Feature - Updated the partitions source data the determines the AWS service regions and endpoints.

1.423.0 (2021-02-04)
------------------

* Feature - Updated the partitions source data the determines the AWS service regions and endpoints.

1.422.0 (2021-01-29)
------------------

* Feature - Updated the partitions source data the determines the AWS service regions and endpoints.

1.421.0 (2021-01-28)
------------------

* Feature - Updated the partitions source data the determines the AWS service regions and endpoints.

1.420.0 (2021-01-27)
------------------

* Feature - Updated the partitions source data the determines the AWS service regions and endpoints.

1.419.0 (2021-01-26)
------------------

* Feature - Updated the partitions source data the determines the AWS service regions and endpoints.

1.418.0 (2021-01-22)
------------------

* Feature - Added support for enumerating regions for `Aws::LexRuntimeV2`.

* Feature - Added support for enumerating regions for `Aws::LexModelsV2`.

1.417.0 (2021-01-19)
------------------

* Feature - Updated the partitions source data the determines the AWS service regions and endpoints.

1.416.0 (2021-01-11)
------------------

* Feature - Updated the partitions source data the determines the AWS service regions and endpoints.

1.415.0 (2021-01-07)
------------------

* Feature - Updated the partitions source data the determines the AWS service regions and endpoints.

1.414.0 (2020-12-30)
------------------

* Feature - Updated the partitions source data the determines the AWS service regions and endpoints.

1.413.0 (2020-12-23)
------------------

* Feature - Updated the partitions source data the determines the AWS service regions and endpoints.

1.412.0 (2020-12-22)
------------------

* Feature - Updated the partitions source data the determines the AWS service regions and endpoints.

1.411.0 (2020-12-21)
------------------

* Feature - Updated the partitions source data the determines the AWS service regions and endpoints.

1.410.0 (2020-12-18)
------------------

* Feature - Updated the partitions source data the determines the AWS service regions and endpoints.

1.409.0 (2020-12-17)
------------------

* Feature - Updated the partitions source data the determines the AWS service regions and endpoints.

1.408.0 (2020-12-16)
------------------

* Feature - Added support for enumerating regions for `Aws::WellArchitected`.

* Feature - Added support for enumerating regions for `Aws::LocationService`.

1.407.0 (2020-12-15)
------------------

* Feature - Added support for enumerating regions for `Aws::PrometheusService`.

* Feature - Added support for enumerating regions for `Aws::IoTWireless`.

* Feature - Added support for enumerating regions for `Aws::IoTFleetHub`.

* Feature - Added support for enumerating regions for `Aws::IoTDeviceAdvisor`.

* Feature - Added support for enumerating regions for `Aws::GreengrassV2`.

1.406.0 (2020-12-14)
------------------

* Feature - Updated the partitions source data the determines the AWS service regions and endpoints.

1.405.0 (2020-12-09)
------------------

* Feature - Updated the partitions source data the determines the AWS service regions and endpoints.

1.404.0 (2020-12-08)
------------------

* Feature - Added support for enumerating regions for `Aws::SagemakerEdgeManager`.

* Feature - Added support for enumerating regions for `Aws::HealthLake`.

* Feature - Added support for enumerating regions for `Aws::EMRContainers`.

* Feature - Added support for enumerating regions for `Aws::AuditManager`.

1.403.0 (2020-12-07)
------------------

* Feature - Updated the partitions source data the determines the AWS service regions and endpoints.

1.402.0 (2020-12-02)
------------------

* Feature - Added support for enumerating regions for `Aws::CustomerProfiles`.

1.401.0 (2020-12-01)
------------------

* Feature - Added support for enumerating regions for `Aws::SageMakerFeatureStoreRuntime`.

* Feature - Added support for enumerating regions for `Aws::Profile`.

* Feature - Added support for enumerating regions for `Aws::LookoutforVision`.

* Feature - Added support for enumerating regions for `Aws::ECRPublic`.

* Feature - Added support for enumerating regions for `Aws::DevOpsGuru`.

* Feature - Added support for enumerating regions for `Aws::ConnectContactLens`.

* Feature - Added support for enumerating regions for `Aws::AppIntegrationsService`.

* Feature - Added support for enumerating regions for `Aws::AmplifyBackend`.

1.400.0 (2020-12-01)
------------------

* Feature - Updated the partitions source data the determines the AWS service regions and endpoints.

1.399.0 (2020-11-24)
------------------

* Feature - Added support for enumerating regions for `Aws::MWAA`.

1.398.0 (2020-11-23)
------------------

* Feature - Updated the partitions source data the determines the AWS service regions and endpoints.

1.397.0 (2020-11-20)
------------------

* Feature - Updated the partitions source data the determines the AWS service regions and endpoints.

1.396.0 (2020-11-19)
------------------

* Feature - Updated the partitions source data the determines the AWS service regions and endpoints.

1.395.0 (2020-11-18)
------------------

* Feature - Updated the partitions source data the determines the AWS service regions and endpoints.

1.394.0 (2020-11-17)
------------------

* Feature - Added support for enumerating regions for `Aws::NetworkFirewall`.

1.393.0 (2020-11-13)
------------------

* Feature - Updated the partitions source data the determines the AWS service regions and endpoints.

1.392.0 (2020-11-12)
------------------

* Feature - Added support for enumerating regions for `Aws::AppRegistry`.

1.391.0 (2020-11-11)
------------------

* Feature - Added support for enumerating regions for `Aws::GlueDataBrew`.

1.390.0 (2020-11-05)
------------------

* Feature - Updated the partitions source data the determines the AWS service regions and endpoints.

1.389.0 (2020-11-04)
------------------

* Feature - Updated the partitions source data the determines the AWS service regions and endpoints.

1.388.0 (2020-10-28)
------------------

* Feature - Updated the partitions source data the determines the AWS service regions and endpoints.

1.387.0 (2020-10-27)
------------------

* Feature - Updated the partitions source data the determines the AWS service regions and endpoints.

1.386.0 (2020-10-26)
------------------

* Feature - Updated the partitions source data the determines the AWS service regions and endpoints.

1.385.0 (2020-10-22)
------------------

* Feature - Updated the partitions source data the determines the AWS service regions and endpoints.

1.384.0 (2020-10-20)
------------------

* Feature - Updated the partitions source data the determines the AWS service regions and endpoints.

1.383.0 (2020-10-16)
------------------

* Feature - Updated the partitions source data the determines the AWS service regions and endpoints.

1.382.0 (2020-10-15)
------------------

* Feature - Updated the partitions source data the determines the AWS service regions and endpoints.

1.381.0 (2020-10-09)
------------------

* Feature - Updated the partitions source data the determines the AWS service regions and endpoints.

1.380.0 (2020-10-02)
------------------

* Feature - Updated the partitions source data the determines the AWS service regions and endpoints.

1.379.0 (2020-10-01)
------------------

* Feature - Updated the partitions source data the determines the AWS service regions and endpoints.

1.378.0 (2020-09-30)
------------------

* Feature - Added support for enumerating regions for `Aws::S3Outposts`.

1.377.0 (2020-09-29)
------------------

* Feature - Added support for enumerating regions for `Aws::TimestreamWrite`.

* Feature - Added support for enumerating regions for `Aws::TimestreamQuery`.

1.376.0 (2020-09-25)
------------------

* Feature - Updated the partitions source data the determines the AWS service regions and endpoints.

1.375.0 (2020-09-24)
------------------

* Feature - Updated the partitions source data the determines the AWS service regions and endpoints.

1.374.0 (2020-09-21)
------------------

* Feature - Updated the partitions source data the determines the AWS service regions and endpoints.

1.373.0 (2020-09-18)
------------------

* Feature - Updated the partitions source data the determines the AWS service regions and endpoints.

1.372.0 (2020-09-17)
------------------

* Feature - Updated the partitions source data the determines the AWS service regions and endpoints.

1.371.0 (2020-09-16)
------------------

* Feature - Updated the partitions source data the determines the AWS service regions and endpoints.

1.370.0 (2020-09-15)
------------------

* Feature - Updated the partitions source data the determines the AWS service regions and endpoints.

1.369.0 (2020-09-14)
------------------

* Feature - Updated the partitions source data the determines the AWS service regions and endpoints.

1.368.0 (2020-09-11)
------------------

* Feature - Updated the partitions source data the determines the AWS service regions and endpoints.

1.367.0 (2020-09-10)
------------------

* Feature - Added support for enumerating regions for `Aws::SSOAdmin`.

1.366.0 (2020-09-09)
------------------

* Feature - Added support for enumerating regions for `Aws::RedshiftDataAPIService`.

1.365.0 (2020-09-04)
------------------

* Feature - Updated the partitions source data the determines the AWS service regions and endpoints.

1.364.0 (2020-09-02)
------------------

* Feature - Updated the partitions source data the determines the AWS service regions and endpoints.

1.363.0 (2020-08-31)
------------------

* Feature - Updated the partitions source data the determines the AWS service regions and endpoints.

1.362.0 (2020-08-28)
------------------

* Feature - Updated the partitions source data the determines the AWS service regions and endpoints.

1.361.0 (2020-08-27)
------------------

* Feature - Updated the partitions source data the determines the AWS service regions and endpoints.

1.360.0 (2020-08-26)
------------------

* Feature - Added support for enumerating regions for `Aws::Appflow`.

1.359.0 (2020-08-24)
------------------

* Feature - Updated the partitions source data the determines the AWS service regions and endpoints.

1.358.0 (2020-08-19)
------------------

* Feature - Updated the partitions source data the determines the AWS service regions and endpoints.

1.357.0 (2020-08-18)
------------------

* Feature - Added support for enumerating regions for `Aws::IdentityStore`.

1.356.0 (2020-08-14)
------------------

* Feature - Updated the partitions source data the determines the AWS service regions and endpoints.

1.355.0 (2020-08-13)
------------------

* Feature - Added support for enumerating regions for `Aws::Braket`.

1.354.0 (2020-08-10)
------------------

* Feature - Updated the partitions source data the determines the AWS service regions and endpoints.

1.353.0 (2020-08-07)
------------------

* Feature - Updated the partitions source data the determines the AWS service regions and endpoints.

1.352.0 (2020-08-06)
------------------

* Feature - Updated the partitions source data the determines the AWS service regions and endpoints.

1.351.0 (2020-08-04)
------------------

* Feature - Updated the partitions source data the determines the AWS service regions and endpoints.

1.350.0 (2020-08-03)
------------------

* Feature - Updated the partitions source data the determines the AWS service regions and endpoints.

1.349.0 (2020-07-31)
------------------

* Feature - Updated the partitions source data the determines the AWS service regions and endpoints.

1.348.0 (2020-07-30)
------------------

* Feature - Updated the partitions source data the determines the AWS service regions and endpoints.

1.347.0 (2020-07-29)
------------------

* Feature - Updated the partitions source data the determines the AWS service regions and endpoints.

1.346.0 (2020-07-28)
------------------

* Feature - Updated the partitions source data the determines the AWS service regions and endpoints.

1.345.0 (2020-07-23)
------------------

* Feature - Updated the partitions source data the determines the AWS service regions and endpoints.

1.344.0 (2020-07-22)
------------------

* Feature - Updated the partitions source data the determines the AWS service regions and endpoints.

1.343.0 (2020-07-17)
------------------

* Feature - Updated the partitions source data the determines the AWS service regions and endpoints.

1.342.0 (2020-07-15)
------------------

* Feature - Added support for enumerating regions for `Aws::IVS`.

1.341.0 (2020-07-09)
------------------

* Feature - Updated the partitions source data the determines the AWS service regions and endpoints.

1.340.0 (2020-07-08)
------------------

* Feature - Updated the partitions source data the determines the AWS service regions and endpoints.

1.339.0 (2020-07-07)
------------------

* Feature - Updated the partitions source data the determines the AWS service regions and endpoints.

1.338.0 (2020-07-02)
------------------

* Feature - Updated the partitions source data the determines the AWS service regions and endpoints.

1.337.0 (2020-06-29)
------------------

* Feature - Updated the partitions source data the determines the AWS service regions and endpoints.

1.336.0 (2020-06-26)
------------------

* Feature - Updated the partitions source data the determines the AWS service regions and endpoints.

1.335.0 (2020-06-25)
------------------

* Feature - Updated the partitions source data the determines the AWS service regions and endpoints.

1.334.0 (2020-06-24)
------------------

* Feature - Added support for enumerating regions for `Aws::Honeycode`.

1.333.0 (2020-06-23)
------------------

* Feature - Updated the partitions source data the determines the AWS service regions and endpoints.

1.332.0 (2020-06-19)
------------------

* Feature - Updated the partitions source data the determines the AWS service regions and endpoints.

1.331.0 (2020-06-18)
------------------

* Feature - Updated the partitions source data the determines the AWS service regions and endpoints.

1.330.0 (2020-06-17)
------------------

* Feature - Updated the partitions source data the determines the AWS service regions and endpoints.

1.329.0 (2020-06-11)
------------------

* Feature - Updated the partitions source data the determines the AWS service regions and endpoints.

* Issue - Republish previous version with correct dependency on `aws-sdk-core`.

1.328.0 (2020-06-10)
------------------

* Issue - This version has been yanked. (#2327).
* Feature - Added support for enumerating regions for `Aws::CodeArtifact`.

1.327.0 (2020-06-09)
------------------

* Feature - Updated the partitions source data the determines the AWS service regions and endpoints.

1.326.0 (2020-06-05)
------------------

* Feature - Updated the partitions source data the determines the AWS service regions and endpoints.

1.325.0 (2020-06-04)
------------------

* Feature - Updated the partitions source data the determines the AWS service regions and endpoints.

1.324.0 (2020-06-03)
------------------

* Feature - Updated the partitions source data the determines the AWS service regions and endpoints.

1.323.0 (2020-06-01)
------------------

* Feature - Updated the partitions source data the determines the AWS service regions and endpoints.

1.322.0 (2020-05-27)
------------------

* Feature - Updated the partitions source data the determines the AWS service regions and endpoints.

1.321.0 (2020-05-26)
------------------

* Feature - Updated the partitions source data the determines the AWS service regions and endpoints.

1.320.0 (2020-05-22)
------------------

* Feature - Updated the partitions source data the determines the AWS service regions and endpoints.

1.319.0 (2020-05-21)
------------------

* Feature - Updated the partitions source data the determines the AWS service regions and endpoints.

1.318.0 (2020-05-19)
------------------

* Feature - Updated the partitions source data the determines the AWS service regions and endpoints.

1.317.0 (2020-05-18)
------------------

* Feature - Updated the partitions source data the determines the AWS service regions and endpoints.

1.316.0 (2020-05-15)
------------------

* Feature - Updated the partitions source data the determines the AWS service regions and endpoints.

1.315.0 (2020-05-14)
------------------

* Feature - Updated the partitions source data the determines the AWS service regions and endpoints.

1.314.0 (2020-05-13)
------------------

* Feature - Added support for enumerating regions for `Aws::Macie2`.

1.313.0 (2020-05-11)
------------------

* Feature - Updated the partitions source data the determines the AWS service regions and endpoints.

1.312.0 (2020-05-08)
------------------

* Feature - Updated the partitions source data the determines the AWS service regions and endpoints.

1.311.0 (2020-05-07)
------------------

* Feature - Updated the partitions source data the determines the AWS service regions and endpoints.

1.310.0 (2020-05-06)
------------------

* Feature - Updated the partitions source data the determines the AWS service regions and endpoints.

1.309.0 (2020-05-04)
------------------

* Feature - Updated the partitions source data the determines the AWS service regions and endpoints.

1.308.0 (2020-05-01)
------------------

* Feature - Updated the partitions source data the determines the AWS service regions and endpoints.

1.307.0 (2020-04-30)
------------------

* Feature - Updated the partitions source data the determines the AWS service regions and endpoints.

1.306.0 (2020-04-29)
------------------

* Feature - Added support for enumerating regions for `Aws::IoTSiteWise`.

1.305.0 (2020-04-28)
------------------

* Feature - Updated the partitions source data the determines the AWS service regions and endpoints.

1.304.0 (2020-04-27)
------------------

* Feature - Updated the partitions source data the determines the AWS service regions and endpoints.

1.303.0 (2020-04-24)
------------------

* Feature - Added support for enumerating regions for `Aws::ElasticInference`.

1.302.0 (2020-04-23)
------------------

* Feature - Updated the partitions source data the determines the AWS service regions and endpoints.

1.301.0 (2020-04-22)
------------------

* Feature - Updated the partitions source data the determines the AWS service regions and endpoints.

1.300.0 (2020-04-21)
------------------

* Feature - Updated the partitions source data the determines the AWS service regions and endpoints.

1.299.0 (2020-04-20)
------------------

* Feature - Added support for enumerating regions for `Aws::Synthetics`.

1.298.0 (2020-04-17)
------------------

* Feature - Updated the partitions source data the determines the AWS service regions and endpoints.

1.297.0 (2020-04-16)
------------------

* Feature - Updated the partitions source data the determines the AWS service regions and endpoints.

1.296.0 (2020-04-08)
------------------

* Feature - Updated the partitions source data the determines the AWS service regions and endpoints.

1.295.0 (2020-04-06)
------------------

* Feature - Updated the partitions source data the determines the AWS service regions and endpoints.

1.294.0 (2020-04-03)
------------------

* Feature - Updated the partitions source data the determines the AWS service regions and endpoints.

1.293.0 (2020-04-01)
------------------

* Feature - Updated the partitions source data the determines the AWS service regions and endpoints.

1.292.0 (2020-03-31)
------------------

* Feature - Added support for enumerating regions for `Aws::ElasticInference`.

1.291.0 (2020-03-30)
------------------

* Feature - Updated the partitions source data the determines the AWS service regions and endpoints.

1.290.0 (2020-03-27)
------------------

* Feature - Updated the partitions source data the determines the AWS service regions and endpoints.

1.289.0 (2020-03-26)
------------------

* Feature - Updated the partitions source data the determines the AWS service regions and endpoints.

1.288.0 (2020-03-25)
------------------

* Feature - Updated the partitions source data the determines the AWS service regions and endpoints.

1.287.0 (2020-03-24)
------------------

* Feature - Updated the partitions source data the determines the AWS service regions and endpoints.

1.286.0 (2020-03-20)
------------------

* Feature - Updated the partitions source data the determines the AWS service regions and endpoints.

* Issue - Change the default of sts_regional_endpoints from 'legacy' to 'regional'.

1.285.0 (2020-03-18)
------------------

* Feature - Updated the partitions source data the determines the AWS service regions and endpoints.

1.284.0 (2020-03-17)
------------------

* Feature - Updated the partitions source data the determines the AWS service regions and endpoints.

1.283.0 (2020-03-16)
------------------

* Feature - Updated the partitions source data the determines the AWS service regions and endpoints.

1.282.0 (2020-03-12)
------------------

* Feature - Updated the partitions source data the determines the AWS service regions and endpoints.

1.281.0 (2020-03-06)
------------------

* Feature - Updated the partitions source data the determines the AWS service regions and endpoints.

1.280.0 (2020-03-05)
------------------

* Feature - Updated the partitions source data the determines the AWS service regions and endpoints.

1.279.0 (2020-03-02)
------------------

* Feature - Updated the partitions source data the determines the AWS service regions and endpoints.

1.278.0 (2020-02-27)
------------------

* Feature - Updated the partitions source data the determines the AWS service regions and endpoints.

1.277.0 (2020-02-26)
------------------

* Feature - Updated the partitions source data the determines the AWS service regions and endpoints.

1.276.0 (2020-02-25)
------------------

* Feature - Updated the partitions source data the determines the AWS service regions and endpoints.

1.275.0 (2020-02-19)
------------------

* Feature - Updated the partitions source data the determines the AWS service regions and endpoints.

1.274.0 (2020-02-17)
------------------

* Feature - Updated the partitions source data the determines the AWS service regions and endpoints.

1.273.0 (2020-02-13)
------------------

* Feature - Updated the partitions source data the determines the AWS service regions and endpoints.

1.272.0 (2020-02-10)
------------------

* Feature - Updated the partitions source data the determines the AWS service regions and endpoints.

1.271.0 (2020-02-07)
------------------

* Feature - Updated the partitions source data the determines the AWS service regions and endpoints.

1.270.0 (2020-02-04)
------------------

* Feature - Updated the partitions source data the determines the AWS service regions and endpoints.

1.269.0 (2020-01-24)
------------------

* Feature - Updated the partitions source data the determines the AWS service regions and endpoints.

1.268.0 (2020-01-23)
------------------

* Feature - Updated the partitions source data the determines the AWS service regions and endpoints.

1.267.0 (2020-01-21)
------------------

* Feature - Updated the partitions source data the determines the AWS service regions and endpoints.

1.266.0 (2020-01-17)
------------------

* Feature - Updated the partitions source data the determines the AWS service regions and endpoints.

1.265.0 (2020-01-16)
------------------

* Feature - Updated the partitions source data the determines the AWS service regions and endpoints.

1.264.0 (2020-01-15)
------------------

* Feature - Updated the partitions source data the determines the AWS service regions and endpoints.

1.263.0 (2020-01-10)
------------------

* Feature - Updated the partitions source data the determines the AWS service regions and endpoints.

1.262.0 (2020-01-06)
------------------

* Feature - Updated the partitions source data the determines the AWS service regions and endpoints.

1.261.0 (2020-01-02)
------------------

* Feature - Updated the partitions source data the determines the AWS service regions and endpoints.

1.260.0 (2019-12-23)
------------------

* Feature - Updated the partitions source data the determines the AWS service regions and endpoints.

1.259.0 (2019-12-20)
------------------

* Feature - Updated the partitions source data the determines the AWS service regions and endpoints.

1.258.0 (2019-12-19)
------------------

* Feature - Added support for enumerating regions for `Aws::CodeStarconnections`.

1.257.0 (2019-12-18)
------------------

* Feature - Updated the partitions source data the determines the AWS service regions and endpoints.

1.256.0 (2019-12-16)
------------------

* Feature - Updated the partitions source data the determines the AWS service regions and endpoints.

1.255.0 (2019-12-13)
------------------

* Feature - Added support for enumerating regions for `Aws::Detective`.

1.254.0 (2019-12-12)
------------------

* Feature - Updated the partitions source data the determines the AWS service regions and endpoints.

1.253.0 (2019-12-11)
------------------

* Feature - Updated the partitions source data the determines the AWS service regions and endpoints.

1.252.0 (2019-12-09)
------------------

* Feature - Updated the partitions source data the determines the AWS service regions and endpoints.

1.251.0 (2019-12-05)
------------------

* Feature - Added support for enumerating regions for `Aws::KinesisVideoSignalingChannels`.

1.250.0 (2019-12-04)
------------------

* Feature - Added support for enumerating regions for `Aws::EBS`.

1.249.0 (2019-12-03)
------------------

* Feature - Added support for enumerating regions for `Aws::Outposts`.

* Feature - Added support for enumerating regions for `Aws::NetworkManager`.

* Feature - Added support for enumerating regions for `Aws::Kendra`.

* Feature - Added support for enumerating regions for `Aws::FraudDetector`.

* Feature - Added support for enumerating regions for `Aws::ComputeOptimizer`.

* Feature - Added support for enumerating regions for `Aws::CodeGuruReviewer`.

* Feature - Added support for enumerating regions for `Aws::CodeGuruProfiler`.

* Feature - Added support for enumerating regions for `Aws::AugmentedAIRuntime`.

1.248.0 (2019-12-02)
------------------

* Feature - Added support for enumerating regions for `Aws::AccessAnalyzer`.

1.247.0 (2019-12-02)
------------------

* Feature - Added support for enumerating regions for `Aws::Schemas`.

* Feature - Added support for enumerating regions for `Aws::Imagebuilder`.

1.246.0 (2019-11-26)
------------------

* Feature - Added support for enumerating regions for `Aws::ElasticInference`.

1.245.0 (2019-11-25)
------------------

* Feature - Added support for enumerating regions for `Aws::WAFV2`.

* Feature - Added support for enumerating regions for `Aws::IoTSecureTunneling`.

* Feature - Added support for enumerating regions for `Aws::AppConfig`.

1.244.0 (2019-11-22)
------------------

* Feature - Added support for enumerating regions for `Aws::AutoScalingPlans`.

* Feature - Added `Partition#region?` and `Partition#service?` methods.

1.243.0 (2019-11-21)
------------------

* Feature - Added support for enumerating regions for `Aws::ConnectParticipant`.


1.242.0 (2019-11-20)
------------------

* Feature - Added support for enumerating regions for `Aws::MigrationHubConfig`.

1.241.0 (2019-11-19)
------------------

* Feature - Updated the partitions source data the determines the AWS service regions and endpoints.

1.240.0 (2019-11-14)
------------------

* Feature - Updated the partitions source data the determines the AWS service regions and endpoints.

1.239.0 (2019-11-13)
------------------

* Feature - Added support for enumerating regions for `Aws::SESV2`.

* Feature - Added support for enumerating regions for `Aws::DataExchange`.

* Feature - Added support for S3 IAD regional endpoint.

1.238.0 (2019-11-12)
------------------

* Feature - Added support for enumerating regions for `Aws::MarketplaceCatalog`.

1.237.0 (2019-11-08)
------------------

* Feature - Updated the partitions source data the determines the AWS service regions and endpoints.

1.236.0 (2019-11-07)
------------------

* Feature - Added support for enumerating regions for `Aws::SSOOIDC`.

* Feature - Added support for enumerating regions for `Aws::SSO`.

1.235.0 (2019-11-06)
------------------

* Feature - Updated the partitions source data the determines the AWS service regions and endpoints.

1.234.0 (2019-11-06)
------------------

* Feature - Added support for enumerating regions for `Aws::SavingsPlans`.

1.233.0 (2019-11-05)
------------------

* Feature - Added support for enumerating regions for `Aws::CodeStarNotifications`.

1.232.0 (2019-10-31)
------------------

* Feature - Updated the partitions source data the determines the AWS service regions and endpoints.

1.231.0 (2019-10-30)
------------------

* Feature - Updated the partitions source data the determines the AWS service regions and endpoints.

1.230.0 (2019-10-28)
------------------

* Feature - Updated the partitions source data the determines the AWS service regions and endpoints.

1.229.0 (2019-10-28)
------------------

* Feature - Updated the partitions source data the determines the AWS service regions and endpoints.

1.228.0 (2019-10-23)
------------------

* Feature - Updated the partitions source data the determines the AWS service regions and endpoints.

1.227.0 (2019-10-22)
------------------

* Feature - Updated the partitions source data the determines the AWS service regions and endpoints.

1.226.0 (2019-10-18)
------------------

* Feature - Updated the partitions source data the determines the AWS service regions and endpoints.

1.225.0 (2019-10-17)
------------------

* Feature - Updated the partitions source data the determines the AWS service regions and endpoints.

1.224.0 (2019-10-16)
------------------

* Feature - Updated the partitions source data the determines the AWS service regions and endpoints.

1.223.0 (2019-10-11)
------------------

* Feature - Updated the partitions source data the determines the AWS service regions and endpoints.

1.222.0 (2019-10-10)
------------------

* Feature - Updated the partitions source data the determines the AWS service regions and endpoints.

1.221.0 (2019-10-08)
------------------

* Feature - Updated the partitions source data the determines the AWS service regions and endpoints.

1.220.0 (2019-09-30)
------------------

* Feature - Updated the partitions source data the determines the AWS service regions and endpoints.

1.219.0 (2019-09-26)
------------------

* Feature - Updated the partitions source data the determines the AWS service regions and endpoints.

1.218.0 (2019-09-23)
------------------

* Feature - Updated the partitions source data the determines the AWS service regions and endpoints.

1.217.0 (2019-09-20)
------------------

* Feature - Updated the partitions source data the determines the AWS service regions and endpoints.

1.216.0 (2019-09-19)
------------------

* Feature - Updated the partitions source data the determines the AWS service regions and endpoints.

1.215.0 (2019-09-18)
------------------

* Feature - Updated the partitions source data the determines the AWS service regions and endpoints.

1.214.0 (2019-09-17)
------------------

* Feature - Updated the partitions source data the determines the AWS service regions and endpoints.

1.213.0 (2019-09-16)
------------------

* Feature - Updated the partitions source data the determines the AWS service regions and endpoints.

1.212.0 (2019-09-12)
------------------

* Feature - Added support for enumerating regions for `Aws::WorkMailMessageFlow`.

1.211.0 (2019-09-09)
------------------

* Feature - Added support for enumerating regions for `Aws::QLDBSession`.

* Feature - Added support for enumerating regions for `Aws::QLDB`.

1.210.0 (2019-09-06)
------------------

* Feature - Updated the partitions source data the determines the AWS service regions and endpoints.

1.209.0 (2019-09-05)
------------------

* Feature - Updated the partitions source data the determines the AWS service regions and endpoints.

1.208.0 (2019-09-04)
------------------

* Feature - Updated the partitions source data the determines the AWS service regions and endpoints.

1.207.0 (2019-08-27)
------------------

* Feature - Updated the partitions source data the determines the AWS service regions and endpoints.

1.206.0 (2019-08-23)
------------------

* Feature - Updated the partitions source data the determines the AWS service regions and endpoints.

1.205.0 (2019-08-22)
------------------

* Feature - Updated the partitions source data the determines the AWS service regions and endpoints.

1.204.0 (2019-08-21)
------------------

* Feature - Added support for enumerating regions for `Aws::ForecastService`.

* Feature - Added support for enumerating regions for `Aws::ForecastQueryService`.

1.203.0 (2019-08-16)
------------------

* Feature - Updated the partitions source data the determines the AWS service regions and endpoints.

1.202.0 (2019-08-14)
------------------

* Feature - Updated the partitions source data the determines the AWS service regions and endpoints.

1.201.0 (2019-08-13)
------------------

* Feature - Updated the partitions source data the determines the AWS service regions and endpoints.

1.200.0 (2019-08-12)
------------------

* Feature - Updated the partitions source data the determines the AWS service regions and endpoints.

1.199.0 (2019-08-09)
------------------

* Feature - Updated the partitions source data the determines the AWS service regions and endpoints.

1.198.0 (2019-08-08)
------------------

* Feature - Added support for enumerating regions for `Aws::LakeFormation`.

1.197.0 (2019-08-07)
------------------

* Feature - Updated the partitions source data the determines the AWS service regions and endpoints.

1.196.0 (2019-08-02)
------------------

* Feature - Updated the partitions source data the determines the AWS service regions and endpoints.

1.195.0 (2019-07-30)
------------------

* Feature - Updated the partitions source data the determines the AWS service regions and endpoints.

1.194.0 (2019-07-29)
------------------

* Feature - Updated the partitions source data the determines the AWS service regions and endpoints.

1.193.0 (2019-07-25)
------------------

* Feature - Updated the partitions source data the determines the AWS service regions and endpoints.

1.192.0 (2019-07-24)
------------------

* Feature - Updated the partitions source data the determines the AWS service regions and endpoints.

1.191.0 (2019-07-22)
------------------

* Feature - Updated the partitions source data the determines the AWS service regions and endpoints.

1.190.0 (2019-07-19)
------------------

* Feature - Updated the partitions source data the determines the AWS service regions and endpoints.

1.189.0 (2019-07-12)
------------------

* Feature - Updated the partitions source data the determines the AWS service regions and endpoints.

1.188.0 (2019-07-11)
------------------

* Feature - Added support for enumerating regions for `Aws::EventBridge`.

1.187.0 (2019-07-10)
------------------

* Feature - Updated the partitions source data the determines the AWS service regions and endpoints.

1.186.0 (2019-07-09)
------------------

* Feature - Updated the partitions source data the determines the AWS service regions and endpoints.

1.185.0 (2019-07-08)
------------------

* Feature - Updated the partitions source data the determines the AWS service regions and endpoints.

1.184.0 (2019-07-02)
------------------

* Feature - Updated the partitions source data the determines the AWS service regions and endpoints.

1.183.0 (2019-07-01)
------------------

* Feature - Updated the partitions source data the determines the AWS service regions and endpoints.

1.182.0 (2019-06-28)
------------------

* Feature - Updated the partitions source data the determines the AWS service regions and endpoints.

1.181.0 (2019-06-27)
------------------

* Feature - Added support for enumerating regions for `Aws::EC2InstanceConnect`.

1.180.0 (2019-06-27)
------------------

* Feature - Updated the partitions source data the determines the AWS service regions and endpoints.

1.179.0 (2019-06-26)
------------------

* Feature - Updated the partitions source data the determines the AWS service regions and endpoints.

1.178.0 (2019-06-24)
------------------

* Feature - Added support for enumerating regions for `Aws::ServiceQuotas`.

* Feature - Added support for enumerating regions for `Aws::ApplicationInsights`.

1.177.0 (2019-06-20)
------------------

* Feature - Updated the partitions source data the determines the AWS service regions and endpoints.

1.176.0 (2019-06-17)
------------------

* Feature - Updated the partitions source data the determines the AWS service regions and endpoints.

1.175.0 (2019-06-14)
------------------

* Feature - Updated the partitions source data the determines the AWS service regions and endpoints.

1.174.0 (2019-06-10)
------------------

* Feature - Added support for enumerating regions for `Aws::PersonalizeRuntime`.

* Feature - Added support for enumerating regions for `Aws::PersonalizeEvents`.

* Feature - Added support for enumerating regions for `Aws::Personalize`.

1.173.0 (2019-06-07)
------------------

* Feature - Updated the partitions source data the determines the AWS service regions and endpoints.

1.172.0 (2019-06-04)
------------------

* Feature - Updated the partitions source data the determines the AWS service regions and endpoints.

1.171.0 (2019-06-03)
------------------

* Feature - Updated the partitions source data the determines the AWS service regions and endpoints.

1.170.0 (2019-05-30)
------------------

* Feature - Added support for enumerating regions for `Aws::IoTEventsData`.

* Feature - Added support for enumerating regions for `Aws::IoTEvents`.

1.169.0 (2019-05-29)
------------------

* Feature - Added support for enumerating regions for `Aws::IoTThingsGraph`.

1.168.0 (2019-05-28)
------------------

* Feature - Added support for enumerating regions for `Aws::GroundStation`.

1.167.0 (2019-05-23)
------------------

* Feature - Updated the partitions source data the determines the AWS service regions and endpoints.

1.166.0 (2019-05-22)
------------------

* Feature - Updated the partitions source data the determines the AWS service regions and endpoints.

1.165.0 (2019-05-21)
------------------

* Feature - Updated the partitions source data the determines the AWS service regions and endoints.

1.164.0 (2019-05-20)
------------------

* Feature - Added support for enumerating regions for `Aws::MediaPackageVod`.

1.163.0 (2019-05-17)
------------------

* Feature - Updated the partitions source data the determines the AWS service regions and endoints.

1.162.0 (2019-05-15)
------------------

* Feature - Updated the partitions source data the determines the AWS service regions and endoints.

1.161.0 (2019-05-10)
------------------

* Feature - Updated the partitions source data the determines the AWS service regions and endoints.

1.160.0 (2019-05-08)
------------------

* Feature - Updated the partitions source data the determines the AWS service regions and endoints.

1.159.0 (2019-05-07)
------------------

* Feature - Updated the partitions source data the determines the AWS service regions and endoints.

1.158.0 (2019-05-03)
------------------

* Feature - Updated the partitions source data the determines the AWS service regions and endoints.

1.157.0 (2019-05-02)
------------------

* Feature - Updated the partitions source data the determines the AWS service regions and endoints.

1.156.0 (2019-04-30)
------------------

* Feature - Added support for enumerating regions for `Aws::ManagedBlockchain`.

1.155.0 (2019-04-29)
------------------

* Feature - Updated the partitions source data the determines the AWS service regions and endoints.

1.154.0 (2019-04-26)
------------------

* Feature - Updated the partitions source data the determines the AWS service regions and endoints.

1.153.0 (2019-04-25)
------------------

* Feature - Updated the partitions source data the determines the AWS service regions and endoints.

1.152.0 (2019-04-24)
------------------

* Feature - Updated the partitions source data the determines the AWS service regions and endoints.

1.151.0 (2019-04-18)
------------------

* Feature - Updated the partitions source data the determines the AWS service regions and endoints.

1.150.0 (2019-04-16)
------------------

* Feature - Updated the partitions source data the determines the AWS service regions and endoints.

1.149.0 (2019-04-03)
------------------

* Feature - Updated the partitions source data the determines the AWS service regions and endoints.

1.148.0 (2019-03-29)
------------------

* Feature - Updated the partitions source data the determines the AWS service regions and endoints.

1.147.0 (2019-03-26)
------------------

* Feature - Updated the partitions source data the determines the AWS service regions and endoints.

1.146.0 (2019-03-22)
------------------

* Feature - Updated the partitions source data the determines the AWS service regions and endoints.

1.145.0 (2019-03-21)
------------------

* Feature - Added support for enumerating regions for `Aws::TranscribeStreamingService`.

1.144.0 (2019-03-11)
------------------

* Feature - Updated the partitions source data the determines the AWS service regions and endoints.

1.143.0 (2019-03-07)
------------------

* Feature - Updated the partitions source data the determines the AWS service regions and endoints.

1.142.0 (2019-03-05)
------------------

* Feature - Added support for enumerating regions for `Aws::Textract`.

1.141.0 (2019-02-26)
------------------

* Feature - Updated the partitions source data the determines the AWS service regions and endoints.

1.140.0 (2019-02-20)
------------------

* Feature - Updated the partitions source data the determines the AWS service regions and endoints.

1.139.0 (2019-02-15)
------------------

* Feature - Updated the partitions source data the determines the AWS service regions and endoints.

1.138.0 (2019-02-13)
------------------

* Feature - Updated the partitions source data the determines the AWS service regions and endoints.

1.137.0 (2019-02-12)
------------------

* Feature - Updated the partitions source data the determines the AWS service regions and endoints.

1.136.0 (2019-01-25)
------------------

* Feature - Updated the partitions source data the determines the AWS service regions and endoints.

1.135.0 (2019-01-24)
------------------

* Feature - Added support for enumerating regions for `Aws::ECR`.

1.134.0 (2019-01-23)
------------------

* Feature - Added support for enumerating regions for `Aws::WorkLink`.

1.133.0 (2019-01-17)
------------------

* Feature - Updated the partitions source data the determines the AWS service regions and endoints.

1.132.0 (2019-01-16)
------------------

* Feature - Added support for enumerating regions for `Aws::Backup`.

1.131.0 (2019-01-10)
------------------

* Feature - Updated the partitions source data the determines the AWS service regions and endoints.

1.130.0 (2019-01-09)
------------------

* Feature - Added support for enumerating regions for `Aws::DocDB`.

1.129.0 (2019-01-07)
------------------

* Feature - Updated the partitions source data the determines the AWS service regions and endoints.

1.128.0 (2019-01-03)
------------------

* Feature - Updated the partitions source data the determines the AWS service regions and endoints.

1.127.0 (2018-12-21)
------------------

* Feature - Updated the partitions source data the determines the AWS service regions and endoints.

1.126.0 (2018-12-18)
------------------

* Feature - Added support for enumerating regions for `Aws::ApiGatewayV2`.

* Feature - Added support for enumerating regions for `Aws::ApiGatewayManagementApi`.

1.125.0 (2018-12-14)
------------------

* Feature - Updated the partitions source data the determines the AWS service regions and endoints.

1.124.0 (2018-12-13)
------------------

* Feature - Updated the partitions source data the determines the AWS service regions and endoints.

1.123.0 (2018-12-11)
------------------

* Feature - Updated the partitions source data the determines the AWS service regions and endoints.

1.122.0 (2018-12-04)
------------------

* Feature - Updated the partitions source data the determines the AWS service regions and endoints.

1.121.0 (2018-11-29)
------------------

* Feature - Added support for enumerating regions for `Aws::Kafka`.

1.120.0 (2018-11-29)
------------------

* Feature - Added support for enumerating regions for `Aws::LicenseManager`.

* Feature - Added support for enumerating regions for `Aws::AppMesh`.

1.119.0 (2018-11-28)
------------------

* Feature - Added support for enumerating regions for `Aws::SecurityHub`.

* Feature - Added support for enumerating regions for `Aws::FSx`.

1.118.0 (2018-11-28)
------------------

* Feature - Added support for enumerating regions for `Aws::MediaConnect`.

* Feature - Added support for enumerating regions for `Aws::KinesisAnalyticsV2`.

* Feature - Added support for enumerating regions for `Aws::ComprehendMedical`.

1.117.0 (2018-11-27)
------------------

* Feature - Added support for enumerating regions for `Aws::GlobalAccelerator`.

1.116.0 (2018-11-26)
------------------

* Feature - Added support for enumerating regions for `Aws::Transfer`.

* Feature - Added support for enumerating regions for `Aws::RoboMaker`.

* Feature - Added support for enumerating regions for `Aws::DataSync`.

* Feature - Added support for enumerating regions for `Aws::Amplify`.

1.115.0 (2018-11-20)
------------------

* Feature - Added support for enumerating regions for `Aws::RDSDataService`.

* Feature - Added support for enumerating regions for `Aws::QuickSight`.

1.114.0 (2018-11-15)
------------------

* Feature - Added support for enumerating regions for `Aws::S3Control`.

* Feature - Added support for enumerating regions for `Aws::Route53Resolver`.

* Feature - Added support for enumerating regions for `Aws::RAM`.

* Feature - Added support for enumerating regions for `Aws::PinpointSMSVoice`.

1.113.0 (2018-11-14)
------------------

* Feature - Updated the partitions source data the determines the AWS service regions and endoints.

1.112.0 (2018-11-13)
------------------

* Feature - Updated the partitions source data the determines the AWS service regions and endoints.

1.111.0 (2018-11-09)
------------------

* Feature - Updated the partitions source data the determines the AWS service regions and endoints.

1.110.0 (2018-11-08)
------------------

* Feature - Updated the partitions source data the determines the AWS service regions and endoints.

1.109.0 (2018-11-07)
------------------

* Feature - Updated the partitions source data the determines the AWS service regions and endoints.

1.108.0 (2018-11-06)
------------------

* Feature - Added support for enumerating regions for `Aws::PinpointEmail`.

1.107.0 (2018-10-30)
------------------

* Feature - Added support for enumerating regions for `Aws::Chime`.

1.106.0 (2018-10-22)
------------------

* Feature - Updated the partitions source data the determines the AWS service regions and endoints.

1.105.0 (2018-09-26)
------------------

* Feature - Updated the partitions source data the determines the AWS service regions and endoints.

1.104.0 (2018-09-10)
------------------

* Feature - Updated the partitions source data the determines the AWS service regions and endoints.

1.103.0 (2018-09-06)
------------------

* Feature - Updated the partitions source data the determines the AWS service regions and endoints.

1.102.0 (2018-08-27)
------------------

* Feature - Added support for enumerating regions for `Aws::Signer`.

1.101.0 (2018-08-27)
------------------

* Feature - Added support for enumerating regions for `Aws::signer`.

1.100.0 (2018-08-15)
------------------

* Feature - Updated the partitions source data the determines the AWS service regions and endoints.

1.99.0 (2018-08-14)
------------------

* Feature - Updated the partitions source data the determines the AWS service regions and endoints.

1.98.0 (2018-08-13)
------------------

* Feature - Added support for enumerating regions for `Aws::SageMaker`.

1.97.0 (2018-08-02)
------------------

* Feature - Updated the partitions source data the determines the AWS service regions and endoints.

1.96.0 (2018-07-12)
------------------

* Feature - Added support for enumerating regions for `Aws::DLM`.

1.95.0 (2018-07-03)
------------------

* Feature - Updated the partitions source data the determines the AWS service regions and endoints.

1.94.0 (2018-06-22)
------------------

* Feature - Updated the partitions source data the determines the AWS service regions and endoints.

1.93.0 (2018-06-21)
------------------

* Feature - Added support for enumerating regions for `Aws::Macie`.

1.92.0 (2018-06-19)
------------------

* Feature - Updated the partitions source data the determines the AWS service regions and endoints.

1.91.0 (2018-06-04)
------------------

* Feature - Added support for enumerating regions for `Aws::EKS`.

1.90.0 (2018-06-01)
------------------

* Feature - Added support for enumerating regions for `Aws::MediaTailor`.

1.89.1 (2018-05-31)
------------------

* Issue - Revert a few improperly configured endpoints.

1.89.0 (2018-05-30)
------------------

* Feature - Added support for enumerating regions for `Aws::Neptune`.

1.88.0 (2018-05-29)
------------------

* Feature - Added support for enumerating regions for `Aws::PI`.

1.87.0 (2018-05-14)
------------------

* Feature - Added support for enumerating regions for `Aws::IoT1ClickProjects`.

* Feature - Added support for enumerating regions for `Aws::IoT1ClickDevicesService`.

1.86.0 (2018-05-10)
------------------

* Feature - Updated the partitions source data the determines the AWS service regions and endoints.

1.85.0 (2018-05-10)
------------------

* Feature - Updated the partitions source data the determines the AWS service regions and endoints.

1.84.0 (2018-05-07)
------------------

* Feature - Updated the partitions source data the determines the AWS service regions and endoints.

1.83.0 (2018-05-03)
------------------

* Feature - Updated the partitions source data the determines the AWS service regions and endoints.

1.82.0 (2018-04-26)
------------------

* Feature - Updated the partitions source data the determines the AWS service regions and endoints.

1.81.0 (2018-04-23)
------------------

* Feature - Added support for enumerating regions for `Aws::IoTAnalytics`.

1.80.0 (2018-04-10)
------------------

* Feature - Updated the partitions source data the determines the AWS service regions and endoints.

1.79.0 (2018-04-09)
------------------

* Feature - Updated the partitions source data the determines the AWS service regions and endoints.

1.78.0 (2018-04-05)
------------------

* Feature - Updated the partitions source data the determines the AWS service regions and endoints.

1.77.0 (2018-04-04)
------------------

* Feature - Added support for enumerating regions for `Aws::SecretsManager`.

* Feature - Added support for enumerating regions for `Aws::FMS`.

* Feature - Added support for enumerating regions for `Aws::ACMPCA`.

1.76.0 (2018-03-30)
------------------

* Feature - Added support for enumerating regions for `Aws::Connect`.

1.75.0 (2018-03-29)
------------------

* Feature - Updated the partitions source data the determines the AWS service regions and endoints.

1.74.0 (2018-03-28)
------------------

* Feature - Updated the partitions source data the determines the AWS service regions and endoints.

1.73.0 (2018-03-27)
------------------

* Feature - Updated the partitions source data the determines the AWS service regions and endoints.

1.72.0 (2018-03-22)
------------------

* Feature - Updated the partitions source data the determines the AWS service regions and endoints.

1.71.0 (2018-03-20)
------------------

* Feature - Updated the partitions source data the determines the AWS service regions and endoints.

1.70.0 (2018-03-07)
------------------

* Feature - Updated the partitions source data the determines the AWS service regions and endoints.

1.69.0 (2018-03-06)
------------------

* Feature - Updated the partitions source data the determines the AWS service regions and endoints.

1.68.0 (2018-02-28)
------------------

* Feature - Updated the partitions source data the determines the AWS service regions and endoints.

1.67.0 (2018-02-23)
------------------

* Feature - Updated the partitions source data the determines the AWS service regions and endoints.

1.66.0 (2018-02-22)
------------------

* Feature - Updated the partitions source data the determines the AWS service regions and endoints.

1.65.0 (2018-02-21)
------------------

* Feature - Updated the partitions source data the determines the AWS service regions and endoints.

1.64.0 (2018-02-20)
------------------

* Feature - Updated the partitions source data the determines the AWS service regions and endoints.

1.63.0 (2018-02-15)
------------------

* Feature - Updated the partitions source data the determines the AWS service regions and endoints.

1.62.0 (2018-02-14)
------------------

* Feature - Updated the partitions source data the determines the AWS service regions and endoints.

1.61.0 (2018-02-13)
------------------

* Feature - Updated the partitions source data the determines the AWS service regions and endoints.

1.60.0 (2018-02-12)
------------------

* Feature - Updated the partitions source data the determines the AWS service regions and endoints.

1.59.0 (2018-02-06)
------------------

* Feature - Updated the partitions source data the determines the AWS service regions and endoints.

1.58.0 (2018-02-05)
------------------

* Feature - Updated the partitions source data the determines the AWS service regions and endoints.

1.57.0 (2018-01-25)
------------------

* Feature - Updated the partitions source data the determines the AWS service regions and endoints.

1.56.0 (2018-01-19)
------------------

* Feature - Added support for enumerating regions for `Aws::TranscribeService`.

1.55.0 (2018-01-17)
------------------

* Feature - Added support for enumerating regions for `Aws::AutoScalingPlans`.

1.54.0 (2018-01-15)
------------------

* Feature - Updated the partitions source data the determines the AWS service regions and endoints.

1.53.0 (2017-12-29)
------------------

* Feature - Updated the partitions source data the determines the AWS service regions and endoints.

1.52.0 (2017-12-21)
------------------

* Feature - Updated the partitions source data the determines the AWS service regions and endoints.

1.51.0 (2017-12-20)
------------------

* Feature - Updated the partitions source data the determines the AWS service regions and endoints.

1.50.0 (2017-12-19)
------------------

* Feature - Updated the partitions source data the determines the AWS service regions and endoints.

1.49.0 (2017-12-19)
------------------

* Feature - Updated the partitions source data the determines the AWS service regions and endoints.

1.48.0 (2017-12-14)
------------------

* Feature - Updated the partitions source data the determines the AWS service regions and endoints.

1.47.0 (2017-12-12)
------------------

* Feature - Added support for enumerating regions for `Aws::WorkMail`.

1.46.0 (2017-12-11)
------------------

* Feature - Updated the partitions source data the determines the AWS service regions and endoints.

1.45.0 (2017-12-05)
------------------

* Feature - Added support for enumerating regions for `Aws::ServiceDiscovery`.

1.44.0 (2017-11-30)
------------------

* Feature - Added support for enumerating regions for `Aws::ServerlessApplicationRepository`.

* Feature - Added support for enumerating regions for `Aws::Cloud9`.

* Feature - Added support for enumerating regions for `Aws::AlexaForBusiness`.

1.43.0 (2017-11-30)
------------------

* Feature - Added support for enumerating regions for `Aws::ResourceGroups`.

1.42.0 (2017-11-29)
------------------

* Feature - Added support for enumerating regions for `Aws::Translate`.

* Feature - Added support for enumerating regions for `Aws::SageMakerRuntime`.

* Feature - Added support for enumerating regions for `Aws::SageMaker`.

* Feature - Added support for enumerating regions for `Aws::KinesisVideoMedia`.

* Feature - Added support for enumerating regions for `Aws::KinesisVideoArchivedMedia`.

* Feature - Added support for enumerating regions for `Aws::KinesisVideo`.

* Feature - Added support for enumerating regions for `Aws::IoTJobsDataPlane`.

* Feature - Added support for enumerating regions for `Aws::Comprehend`.

1.41.0 (2017-11-29)
------------------

* Feature - Added support for enumerating regions for `Aws::MQ`.

* Feature - Added support for enumerating regions for `Aws::GuardDuty`.

* Feature - Added support for enumerating regions for `Aws::AppSync`.

1.40.0 (2017-11-27)
------------------

* Feature - Added support for enumerating regions for `Aws::MediaStoreData`.

* Feature - Added support for enumerating regions for `Aws::MediaStore`.

* Feature - Added support for enumerating regions for `Aws::MediaPackage`.

* Feature - Added support for enumerating regions for `Aws::MediaLive`.

* Feature - Added support for enumerating regions for `Aws::MediaConvert`.

1.39.0 (2017-11-22)
------------------

* Feature - Updated the partitions source data the determines the AWS service regions and endoints.

1.38.0 (2017-11-22)
------------------

* Feature - Updated the partitions source data the determines the AWS service regions and endoints.

1.37.0 (2017-11-20)
------------------

* Feature - Added support for enumerating regions for `Aws::CostExplorer`.

1.36.0 (2017-11-17)
------------------

* Feature - Updated the partitions source data the determines the AWS service regions and endoints.

1.35.0 (2017-11-15)
------------------

* Feature - Updated the partitions source data the determines the AWS service regions and endoints.

1.34.0 (2017-11-09)
------------------

* Feature - Updated the partitions source data the determines the AWS service regions and endoints.

1.33.0 (2017-11-08)
------------------

* Feature - Updated the partitions source data the determines the AWS service regions and endoints.

1.32.0 (2017-11-07)
------------------

* Feature - Updated the partitions source data the determines the AWS service regions and endoints.

1.31.0 (2017-11-07)
------------------

* Feature - Added support for enumerating regions for `Aws::Pricing`.

1.30.0 (2017-11-03)
------------------

* Feature - Updated the partitions source data the determines the AWS service regions and endoints.

1.29.0 (2017-11-02)
------------------

* Feature - Updated the partitions source data the determines the AWS service regions and endoints.

1.28.0 (2017-11-01)
------------------

* Feature - Updated the partitions source data the determines the AWS service regions and endoints.

1.27.0 (2017-10-26)
------------------

* Feature - Updated the partitions source data the determines the AWS service regions and endoints.

* Issue - Handle service identifier with empty value.

1.26.0 (2017-10-17)
------------------

* Feature - Updated the partitions source data the determines the AWS service regions and endoints.

1.25.0 (2017-10-11)
------------------

* Feature - Updated the partitions source data the determines the AWS service regions and endoints.

1.24.0 (2017-09-27)
------------------

* Feature - Updated the partitions source data the determines the AWS service regions and endoints.

1.23.0 (2017-09-22)
------------------

* Feature - Updated the partitions source data the determines the AWS service regions and endoints.

1.22.0 (2017-09-20)
------------------

* Feature - Updated the partitions source data the determines the AWS service regions and endoints.

1.21.0 (2017-09-12)
------------------

* Feature - Updated the partitions source data the determines the AWS service regions and endoints.

1.20.0 (2017-09-07)
------------------

* Feature - Updated the partitions source data the determines the AWS service regions and endoints.

1.19.0 (2017-09-05)
------------------

* Feature - Updated the partitions source data the determines the AWS service regions and endoints.

1.18.0 (2017-09-01)
------------------

* Feature - Added support for enumerating regions for `Aws::Mobile`.

1.17.0 (2017-08-31)
------------------

* Feature - Updated the partitions source data the determines the AWS service regions and endoints.

* Issue - Update the `aws-partitions` gemspec metadata

1.16.0 (2017-08-23)
------------------

* Feature - Updated the partitions source data the determines the AWS service regions and endoints.

1.15.0 (2017-08-18)
------------------

* Feature - Updated the partitions source data the determines the AWS service regions and endoints.

1.14.0 (2017-08-15)
------------------

* Feature - Updated the partitions source data the determines the AWS service regions and endoints.

1.13.0 (2017-08-14)
------------------

* Feature - Added support for enumerating regions for `Aws::MigrationHub`.

* Feature - Added support for enumerating regions for `Aws::Glue`.

* Feature - Added support for enumerating regions for `Aws::CloudHSMV2`.

1.12.0 (2017-07-31)
------------------

* Feature - Updated the partitions source data the determines the AWS service regions and endoints.

1.11.0 (2017-07-06)
------------------

* Feature - Updated the partitions source data the determines the AWS service regions and endoints.

1.10.0 (2017-06-29)
------------------

* Feature - Updated the partitions source data the determines the AWS service regions and endoints.

1.9.0 (2017-06-26)
------------------

* Feature - Added support for enumerating regions for `Aws::Greengrass`.

* Feature - Added support for enumerating regions for `Aws::DAX`.

1.8.0 (2017-05-23)
------------------

* Feature - Added support for enumerating regions for `Aws::Athena`.

1.7.0 (2017-05-05)
------------------

* Feature - Added support for enumerating regions for `Aws::States`.

* Feature - Added support for enumerating regions for `Aws::MarketplaceEntitlementService`.

* Feature - Added support for enumerating regions for `Aws::Lex`.

1.6.0 (2017-04-21)
------------------

* Feature - Added support for enumerating regions for `Aws::ResourceGroupsTaggingAPI`.

* Feature - Added support for enumerating regions for `Aws::LexModelBuildingService`.

* Feature - Added support for enumerating regions for `Aws::CodeStar`.

1.5.0 (2017-03-09)
------------------

* Feature - Added support for enumerating regions for `Aws::WorkDocs`.

1.4.0 (2017-03-08)
------------------

* Feature - Updated the partitions source data the determines the AWS service regions and endoints.

1.3.0 (2017-03-07)
------------------

* Feature - Added support for enumerating regions for `Aws::Organizations`.

* Feature - Added support for enumerating regions for `Aws::MTurk`.

* Feature - Added support for enumerating regions for `Aws::LexRuntimeService`.

* Feature - Added support for enumerating regions for `Aws::CloudDirectory`.

1.2.0 (2017-01-24)
------------------

* Feature - Added support for enumerating regions for `Aws::Batch`.

1.1.0 (2016-12-09)
------------------

* Feature - Added support for enumerating regions for `Aws::XRay`.

* Feature - Added support for enumerating regions for `Aws::WAFRegional`.

* Feature - Added support for enumerating regions for `Aws::Shield`.

* Feature - Added support for enumerating regions for `Aws::SFN`.

* Feature - Added support for enumerating regions for `Aws::Rekognition`.

* Feature - Added support for enumerating regions for `Aws::Polly`.

* Feature - Added support for enumerating regions for `Aws::Pinpoint`.

* Feature - Added support for enumerating regions for `Aws::OpsWorksCM`.

* Feature - Added support for enumerating regions for `Aws::Lightsail`.

* Feature - Added support for enumerating regions for `Aws::Health`.

* Feature - Added support for enumerating regions for `Aws::CodeBuild`.

* Feature - Added support for enumerating regions for `Aws::AppStream`.

1.0.0 (2016-12-05)
------------------

* Feature - Initial release of the `aws-partitions` gem.<|MERGE_RESOLUTION|>--- conflicted
+++ resolved
@@ -1,16 +1,14 @@
 Unreleased Changes
 ------------------
 
-<<<<<<< HEAD
 * Feature - Support modeled dualstack and fips endpoints in `Aws::Partitions::EndpointProvider`.
 
 * Feature - Support `#fips_regions` and `#dualstack_regions` in `Aws::Partitions::Service`.
-=======
+
 1.517.0 (2021-10-20)
 ------------------
 
 * Feature - Added support for enumerating regions for `Aws::Panorama`.
->>>>>>> ee10e00a
 
 1.516.0 (2021-10-14)
 ------------------

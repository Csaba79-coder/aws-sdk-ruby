Unreleased Changes
------------------

<<<<<<< HEAD
* Feature - Support modeled dualstack endpoints in `Aws::Partitions::EndpointProvider`.
=======
1.492.0 (2021-08-27)
------------------

* Feature - Updated the partitions source data the determines the AWS service regions and endpoints.

1.491.0 (2021-08-25)
------------------

* Feature - Updated the partitions source data the determines the AWS service regions and endpoints.

1.490.0 (2021-08-23)
------------------

* Feature - Updated the partitions source data the determines the AWS service regions and endpoints.

1.489.0 (2021-08-19)
------------------

* Feature - Added support for enumerating regions for `Aws::MemoryDB`.

1.488.0 (2021-08-16)
------------------

* Feature - Updated the partitions source data the determines the AWS service regions and endpoints.

1.487.0 (2021-08-12)
------------------

* Feature - Updated the partitions source data the determines the AWS service regions and endpoints.

1.486.0 (2021-08-11)
------------------

* Feature - Added support for enumerating regions for `Aws::SnowDeviceManagement`.

1.485.0 (2021-08-10)
------------------

* Feature - Updated the partitions source data the determines the AWS service regions and endpoints.

1.484.0 (2021-08-06)
------------------

* Feature - Added support for enumerating regions for `Aws::ChimeSDKMessaging`.

* Feature - Added support for enumerating regions for `Aws::ChimeSDKIdentity`.

1.483.0 (2021-08-04)
------------------

* Feature - Updated the partitions source data the determines the AWS service regions and endpoints.

1.482.0 (2021-07-30)
------------------

* Feature - Updated the partitions source data the determines the AWS service regions and endpoints.

1.481.0 (2021-07-29)
------------------

* Feature - Updated the partitions source data the determines the AWS service regions and endpoints.

1.480.0 (2021-07-27)
------------------

* Feature - Added support for enumerating regions for `Aws::Route53RecoveryReadiness`.

* Feature - Added support for enumerating regions for `Aws::Route53RecoveryControlConfig`.

* Feature - Added support for enumerating regions for `Aws::Route53RecoveryCluster`.

1.479.0 (2021-07-16)
------------------

* Feature - Updated the partitions source data the determines the AWS service regions and endpoints.

1.478.0 (2021-07-13)
------------------

* Feature - Updated the partitions source data the determines the AWS service regions and endpoints.

1.477.0 (2021-07-12)
------------------

* Feature - Updated the partitions source data the determines the AWS service regions and endpoints.
>>>>>>> bdeb7e22

1.476.0 (2021-07-09)
------------------

* Feature - Updated the partitions source data the determines the AWS service regions and endpoints.

1.475.0 (2021-07-08)
------------------

* Feature - Updated the partitions source data the determines the AWS service regions and endpoints.

1.474.0 (2021-07-06)
------------------

* Feature - Updated the partitions source data the determines the AWS service regions and endpoints.

1.473.0 (2021-07-01)
------------------

* Feature - Updated the partitions source data the determines the AWS service regions and endpoints.

1.472.0 (2021-06-25)
------------------

* Feature - Updated the partitions source data the determines the AWS service regions and endpoints.

1.471.0 (2021-06-24)
------------------

* Feature - Updated the partitions source data the determines the AWS service regions and endpoints.

1.470.0 (2021-06-21)
------------------

* Feature - Updated the partitions source data the determines the AWS service regions and endpoints.

1.469.0 (2021-06-17)
------------------

* Feature - Updated the partitions source data the determines the AWS service regions and endpoints.

1.468.0 (2021-06-15)
------------------

* Feature - Updated the partitions source data the determines the AWS service regions and endpoints.

1.467.0 (2021-06-11)
------------------

* Feature - Updated the partitions source data the determines the AWS service regions and endpoints.

1.466.0 (2021-06-09)
------------------

* Feature - Added support for enumerating regions for `Aws::Proton`.

1.465.0 (2021-05-28)
------------------

* Feature - Updated the partitions source data the determines the AWS service regions and endpoints.

1.464.0 (2021-05-27)
------------------

* Feature - Updated the partitions source data the determines the AWS service regions and endpoints.

1.463.0 (2021-05-26)
------------------

* Feature - Updated the partitions source data the determines the AWS service regions and endpoints.

1.462.0 (2021-05-24)
------------------

* Feature - Updated the partitions source data the determines the AWS service regions and endpoints.

1.461.0 (2021-05-21)
------------------

* Feature - Updated the partitions source data the determines the AWS service regions and endpoints.

1.460.0 (2021-05-20)
------------------

* Feature - Updated the partitions source data the determines the AWS service regions and endpoints.

1.459.0 (2021-05-19)
------------------

* Feature - Updated the partitions source data the determines the AWS service regions and endpoints.

1.458.0 (2021-05-18)
------------------

* Feature - Added support for enumerating regions for `Aws::AppRunner`.

1.457.0 (2021-05-17)
------------------

* Feature - Added support for enumerating regions for `Aws::ApplicationCostProfiler`.

1.456.0 (2021-05-14)
------------------

* Feature - Updated the partitions source data the determines the AWS service regions and endpoints.

1.455.0 (2021-05-12)
------------------

* Feature - Updated the partitions source data the determines the AWS service regions and endpoints.

1.454.0 (2021-05-11)
------------------

* Feature - Added support for enumerating regions for `Aws::SSMIncidents`.

* Feature - Added support for enumerating regions for `Aws::SSMContacts`.

1.453.0 (2021-05-10)
------------------

* Feature - Updated the partitions source data the determines the AWS service regions and endpoints.

1.452.0 (2021-05-06)
------------------

* Feature - Updated the partitions source data the determines the AWS service regions and endpoints.

1.451.0 (2021-05-03)
------------------

* Feature - Added support for enumerating regions for `Aws::FinSpaceData`.

1.450.0 (2021-05-03)
------------------

* Feature - Added support for enumerating regions for `Aws::Finspace`.

1.449.0 (2021-04-28)
------------------

* Feature - Added support for enumerating regions for `Aws::NimbleStudio`.

1.448.0 (2021-04-27)
------------------

* Feature - Updated the partitions source data the determines the AWS service regions and endpoints.

1.447.0 (2021-04-23)
------------------

* Feature - Updated the partitions source data the determines the AWS service regions and endpoints.

1.446.0 (2021-04-19)
------------------

* Feature - Updated the partitions source data the determines the AWS service regions and endpoints.

1.445.0 (2021-04-15)
------------------

* Feature - Updated the partitions source data the determines the AWS service regions and endpoints.

1.444.0 (2021-04-12)
------------------

* Feature - Updated the partitions source data the determines the AWS service regions and endpoints.

1.443.0 (2021-04-08)
------------------

* Feature - Added support for enumerating regions for `Aws::LookoutEquipment`.

1.442.0 (2021-04-07)
------------------

* Feature - Added support for enumerating regions for `Aws::Mgn`.

1.441.0 (2021-04-02)
------------------

* Feature - Updated the partitions source data the determines the AWS service regions and endpoints.

1.440.0 (2021-04-01)
------------------

* Feature - Updated the partitions source data the determines the AWS service regions and endpoints.

1.439.0 (2021-03-31)
------------------

* Feature - Updated the partitions source data the determines the AWS service regions and endpoints.

1.438.0 (2021-03-30)
------------------

* Feature - Updated the partitions source data the determines the AWS service regions and endpoints.

1.437.0 (2021-03-29)
------------------

* Feature - Updated the partitions source data the determines the AWS service regions and endpoints.

1.436.0 (2021-03-26)
------------------

* Feature - Updated the partitions source data the determines the AWS service regions and endpoints.

1.435.0 (2021-03-25)
------------------

* Feature - Added support for enumerating regions for `Aws::LookoutMetrics`.

1.434.0 (2021-03-17)
------------------

* Feature - Updated the partitions source data the determines the AWS service regions and endpoints.

1.433.0 (2021-03-15)
------------------

* Feature - Added support for enumerating regions for `Aws::FIS`.

1.432.0 (2021-03-09)
------------------

* Feature - Updated the partitions source data the determines the AWS service regions and endpoints.

1.431.1 (2021-03-05)
------------------

* Issue - Fix an issue where services without regionalized endpoints do not resolve to a provided FIPS global region.

1.431.0 (2021-03-04)
------------------

* Feature - Updated the partitions source data the determines the AWS service regions and endpoints.

* Issue - Include LICENSE, CHANGELOG, and VERSION files with this gem.

1.430.0 (2021-03-01)
------------------

* Feature - Updated the partitions source data the determines the AWS service regions and endpoints.


1.429.0 (2021-02-23)
------------------

* Feature - Updated the partitions source data the determines the AWS service regions and endpoints.

1.428.0 (2021-02-19)
------------------

* Feature - Updated the partitions source data the determines the AWS service regions and endpoints.

1.427.0 (2021-02-12)
------------------

* Feature - Updated the partitions source data the determines the AWS service regions and endpoints.

1.426.0 (2021-02-09)
------------------

* Feature - Updated the partitions source data the determines the AWS service regions and endpoints.

* Issue - Fix incorrect use of `JSON.load` breaking Ruby <= 2.2.

1.425.0 (2021-02-08)
------------------

* Feature - Updated the partitions source data the determines the AWS service regions and endpoints.

* Issue - Reduce memory usage by de-duplicating `partitions.json`.

1.424.0 (2021-02-05)
------------------

* Feature - Updated the partitions source data the determines the AWS service regions and endpoints.

1.423.0 (2021-02-04)
------------------

* Feature - Updated the partitions source data the determines the AWS service regions and endpoints.

1.422.0 (2021-01-29)
------------------

* Feature - Updated the partitions source data the determines the AWS service regions and endpoints.

1.421.0 (2021-01-28)
------------------

* Feature - Updated the partitions source data the determines the AWS service regions and endpoints.

1.420.0 (2021-01-27)
------------------

* Feature - Updated the partitions source data the determines the AWS service regions and endpoints.

1.419.0 (2021-01-26)
------------------

* Feature - Updated the partitions source data the determines the AWS service regions and endpoints.

1.418.0 (2021-01-22)
------------------

* Feature - Added support for enumerating regions for `Aws::LexRuntimeV2`.

* Feature - Added support for enumerating regions for `Aws::LexModelsV2`.

1.417.0 (2021-01-19)
------------------

* Feature - Updated the partitions source data the determines the AWS service regions and endpoints.

1.416.0 (2021-01-11)
------------------

* Feature - Updated the partitions source data the determines the AWS service regions and endpoints.

1.415.0 (2021-01-07)
------------------

* Feature - Updated the partitions source data the determines the AWS service regions and endpoints.

1.414.0 (2020-12-30)
------------------

* Feature - Updated the partitions source data the determines the AWS service regions and endpoints.

1.413.0 (2020-12-23)
------------------

* Feature - Updated the partitions source data the determines the AWS service regions and endpoints.

1.412.0 (2020-12-22)
------------------

* Feature - Updated the partitions source data the determines the AWS service regions and endpoints.

1.411.0 (2020-12-21)
------------------

* Feature - Updated the partitions source data the determines the AWS service regions and endpoints.

1.410.0 (2020-12-18)
------------------

* Feature - Updated the partitions source data the determines the AWS service regions and endpoints.

1.409.0 (2020-12-17)
------------------

* Feature - Updated the partitions source data the determines the AWS service regions and endpoints.

1.408.0 (2020-12-16)
------------------

* Feature - Added support for enumerating regions for `Aws::WellArchitected`.

* Feature - Added support for enumerating regions for `Aws::LocationService`.

1.407.0 (2020-12-15)
------------------

* Feature - Added support for enumerating regions for `Aws::PrometheusService`.

* Feature - Added support for enumerating regions for `Aws::IoTWireless`.

* Feature - Added support for enumerating regions for `Aws::IoTFleetHub`.

* Feature - Added support for enumerating regions for `Aws::IoTDeviceAdvisor`.

* Feature - Added support for enumerating regions for `Aws::GreengrassV2`.

1.406.0 (2020-12-14)
------------------

* Feature - Updated the partitions source data the determines the AWS service regions and endpoints.

1.405.0 (2020-12-09)
------------------

* Feature - Updated the partitions source data the determines the AWS service regions and endpoints.

1.404.0 (2020-12-08)
------------------

* Feature - Added support for enumerating regions for `Aws::SagemakerEdgeManager`.

* Feature - Added support for enumerating regions for `Aws::HealthLake`.

* Feature - Added support for enumerating regions for `Aws::EMRContainers`.

* Feature - Added support for enumerating regions for `Aws::AuditManager`.

1.403.0 (2020-12-07)
------------------

* Feature - Updated the partitions source data the determines the AWS service regions and endpoints.

1.402.0 (2020-12-02)
------------------

* Feature - Added support for enumerating regions for `Aws::CustomerProfiles`.

1.401.0 (2020-12-01)
------------------

* Feature - Added support for enumerating regions for `Aws::SageMakerFeatureStoreRuntime`.

* Feature - Added support for enumerating regions for `Aws::Profile`.

* Feature - Added support for enumerating regions for `Aws::LookoutforVision`.

* Feature - Added support for enumerating regions for `Aws::ECRPublic`.

* Feature - Added support for enumerating regions for `Aws::DevOpsGuru`.

* Feature - Added support for enumerating regions for `Aws::ConnectContactLens`.

* Feature - Added support for enumerating regions for `Aws::AppIntegrationsService`.

* Feature - Added support for enumerating regions for `Aws::AmplifyBackend`.

1.400.0 (2020-12-01)
------------------

* Feature - Updated the partitions source data the determines the AWS service regions and endpoints.

1.399.0 (2020-11-24)
------------------

* Feature - Added support for enumerating regions for `Aws::MWAA`.

1.398.0 (2020-11-23)
------------------

* Feature - Updated the partitions source data the determines the AWS service regions and endpoints.

1.397.0 (2020-11-20)
------------------

* Feature - Updated the partitions source data the determines the AWS service regions and endpoints.

1.396.0 (2020-11-19)
------------------

* Feature - Updated the partitions source data the determines the AWS service regions and endpoints.

1.395.0 (2020-11-18)
------------------

* Feature - Updated the partitions source data the determines the AWS service regions and endpoints.

1.394.0 (2020-11-17)
------------------

* Feature - Added support for enumerating regions for `Aws::NetworkFirewall`.

1.393.0 (2020-11-13)
------------------

* Feature - Updated the partitions source data the determines the AWS service regions and endpoints.

1.392.0 (2020-11-12)
------------------

* Feature - Added support for enumerating regions for `Aws::AppRegistry`.

1.391.0 (2020-11-11)
------------------

* Feature - Added support for enumerating regions for `Aws::GlueDataBrew`.

1.390.0 (2020-11-05)
------------------

* Feature - Updated the partitions source data the determines the AWS service regions and endpoints.

1.389.0 (2020-11-04)
------------------

* Feature - Updated the partitions source data the determines the AWS service regions and endpoints.

1.388.0 (2020-10-28)
------------------

* Feature - Updated the partitions source data the determines the AWS service regions and endpoints.

1.387.0 (2020-10-27)
------------------

* Feature - Updated the partitions source data the determines the AWS service regions and endpoints.

1.386.0 (2020-10-26)
------------------

* Feature - Updated the partitions source data the determines the AWS service regions and endpoints.

1.385.0 (2020-10-22)
------------------

* Feature - Updated the partitions source data the determines the AWS service regions and endpoints.

1.384.0 (2020-10-20)
------------------

* Feature - Updated the partitions source data the determines the AWS service regions and endpoints.

1.383.0 (2020-10-16)
------------------

* Feature - Updated the partitions source data the determines the AWS service regions and endpoints.

1.382.0 (2020-10-15)
------------------

* Feature - Updated the partitions source data the determines the AWS service regions and endpoints.

1.381.0 (2020-10-09)
------------------

* Feature - Updated the partitions source data the determines the AWS service regions and endpoints.

1.380.0 (2020-10-02)
------------------

* Feature - Updated the partitions source data the determines the AWS service regions and endpoints.

1.379.0 (2020-10-01)
------------------

* Feature - Updated the partitions source data the determines the AWS service regions and endpoints.

1.378.0 (2020-09-30)
------------------

* Feature - Added support for enumerating regions for `Aws::S3Outposts`.

1.377.0 (2020-09-29)
------------------

* Feature - Added support for enumerating regions for `Aws::TimestreamWrite`.

* Feature - Added support for enumerating regions for `Aws::TimestreamQuery`.

1.376.0 (2020-09-25)
------------------

* Feature - Updated the partitions source data the determines the AWS service regions and endpoints.

1.375.0 (2020-09-24)
------------------

* Feature - Updated the partitions source data the determines the AWS service regions and endpoints.

1.374.0 (2020-09-21)
------------------

* Feature - Updated the partitions source data the determines the AWS service regions and endpoints.

1.373.0 (2020-09-18)
------------------

* Feature - Updated the partitions source data the determines the AWS service regions and endpoints.

1.372.0 (2020-09-17)
------------------

* Feature - Updated the partitions source data the determines the AWS service regions and endpoints.

1.371.0 (2020-09-16)
------------------

* Feature - Updated the partitions source data the determines the AWS service regions and endpoints.

1.370.0 (2020-09-15)
------------------

* Feature - Updated the partitions source data the determines the AWS service regions and endpoints.

1.369.0 (2020-09-14)
------------------

* Feature - Updated the partitions source data the determines the AWS service regions and endpoints.

1.368.0 (2020-09-11)
------------------

* Feature - Updated the partitions source data the determines the AWS service regions and endpoints.

1.367.0 (2020-09-10)
------------------

* Feature - Added support for enumerating regions for `Aws::SSOAdmin`.

1.366.0 (2020-09-09)
------------------

* Feature - Added support for enumerating regions for `Aws::RedshiftDataAPIService`.

1.365.0 (2020-09-04)
------------------

* Feature - Updated the partitions source data the determines the AWS service regions and endpoints.

1.364.0 (2020-09-02)
------------------

* Feature - Updated the partitions source data the determines the AWS service regions and endpoints.

1.363.0 (2020-08-31)
------------------

* Feature - Updated the partitions source data the determines the AWS service regions and endpoints.

1.362.0 (2020-08-28)
------------------

* Feature - Updated the partitions source data the determines the AWS service regions and endpoints.

1.361.0 (2020-08-27)
------------------

* Feature - Updated the partitions source data the determines the AWS service regions and endpoints.

1.360.0 (2020-08-26)
------------------

* Feature - Added support for enumerating regions for `Aws::Appflow`.

1.359.0 (2020-08-24)
------------------

* Feature - Updated the partitions source data the determines the AWS service regions and endpoints.

1.358.0 (2020-08-19)
------------------

* Feature - Updated the partitions source data the determines the AWS service regions and endpoints.

1.357.0 (2020-08-18)
------------------

* Feature - Added support for enumerating regions for `Aws::IdentityStore`.

1.356.0 (2020-08-14)
------------------

* Feature - Updated the partitions source data the determines the AWS service regions and endpoints.

1.355.0 (2020-08-13)
------------------

* Feature - Added support for enumerating regions for `Aws::Braket`.

1.354.0 (2020-08-10)
------------------

* Feature - Updated the partitions source data the determines the AWS service regions and endpoints.

1.353.0 (2020-08-07)
------------------

* Feature - Updated the partitions source data the determines the AWS service regions and endpoints.

1.352.0 (2020-08-06)
------------------

* Feature - Updated the partitions source data the determines the AWS service regions and endpoints.

1.351.0 (2020-08-04)
------------------

* Feature - Updated the partitions source data the determines the AWS service regions and endpoints.

1.350.0 (2020-08-03)
------------------

* Feature - Updated the partitions source data the determines the AWS service regions and endpoints.

1.349.0 (2020-07-31)
------------------

* Feature - Updated the partitions source data the determines the AWS service regions and endpoints.

1.348.0 (2020-07-30)
------------------

* Feature - Updated the partitions source data the determines the AWS service regions and endpoints.

1.347.0 (2020-07-29)
------------------

* Feature - Updated the partitions source data the determines the AWS service regions and endpoints.

1.346.0 (2020-07-28)
------------------

* Feature - Updated the partitions source data the determines the AWS service regions and endpoints.

1.345.0 (2020-07-23)
------------------

* Feature - Updated the partitions source data the determines the AWS service regions and endpoints.

1.344.0 (2020-07-22)
------------------

* Feature - Updated the partitions source data the determines the AWS service regions and endpoints.

1.343.0 (2020-07-17)
------------------

* Feature - Updated the partitions source data the determines the AWS service regions and endpoints.

1.342.0 (2020-07-15)
------------------

* Feature - Added support for enumerating regions for `Aws::IVS`.

1.341.0 (2020-07-09)
------------------

* Feature - Updated the partitions source data the determines the AWS service regions and endpoints.

1.340.0 (2020-07-08)
------------------

* Feature - Updated the partitions source data the determines the AWS service regions and endpoints.

1.339.0 (2020-07-07)
------------------

* Feature - Updated the partitions source data the determines the AWS service regions and endpoints.

1.338.0 (2020-07-02)
------------------

* Feature - Updated the partitions source data the determines the AWS service regions and endpoints.

1.337.0 (2020-06-29)
------------------

* Feature - Updated the partitions source data the determines the AWS service regions and endpoints.

1.336.0 (2020-06-26)
------------------

* Feature - Updated the partitions source data the determines the AWS service regions and endpoints.

1.335.0 (2020-06-25)
------------------

* Feature - Updated the partitions source data the determines the AWS service regions and endpoints.

1.334.0 (2020-06-24)
------------------

* Feature - Added support for enumerating regions for `Aws::Honeycode`.

1.333.0 (2020-06-23)
------------------

* Feature - Updated the partitions source data the determines the AWS service regions and endpoints.

1.332.0 (2020-06-19)
------------------

* Feature - Updated the partitions source data the determines the AWS service regions and endpoints.

1.331.0 (2020-06-18)
------------------

* Feature - Updated the partitions source data the determines the AWS service regions and endpoints.

1.330.0 (2020-06-17)
------------------

* Feature - Updated the partitions source data the determines the AWS service regions and endpoints.

1.329.0 (2020-06-11)
------------------

* Feature - Updated the partitions source data the determines the AWS service regions and endpoints.

* Issue - Republish previous version with correct dependency on `aws-sdk-core`.

1.328.0 (2020-06-10)
------------------

* Issue - This version has been yanked. (#2327).
* Feature - Added support for enumerating regions for `Aws::CodeArtifact`.

1.327.0 (2020-06-09)
------------------

* Feature - Updated the partitions source data the determines the AWS service regions and endpoints.

1.326.0 (2020-06-05)
------------------

* Feature - Updated the partitions source data the determines the AWS service regions and endpoints.

1.325.0 (2020-06-04)
------------------

* Feature - Updated the partitions source data the determines the AWS service regions and endpoints.

1.324.0 (2020-06-03)
------------------

* Feature - Updated the partitions source data the determines the AWS service regions and endpoints.

1.323.0 (2020-06-01)
------------------

* Feature - Updated the partitions source data the determines the AWS service regions and endpoints.

1.322.0 (2020-05-27)
------------------

* Feature - Updated the partitions source data the determines the AWS service regions and endpoints.

1.321.0 (2020-05-26)
------------------

* Feature - Updated the partitions source data the determines the AWS service regions and endpoints.

1.320.0 (2020-05-22)
------------------

* Feature - Updated the partitions source data the determines the AWS service regions and endpoints.

1.319.0 (2020-05-21)
------------------

* Feature - Updated the partitions source data the determines the AWS service regions and endpoints.

1.318.0 (2020-05-19)
------------------

* Feature - Updated the partitions source data the determines the AWS service regions and endpoints.

1.317.0 (2020-05-18)
------------------

* Feature - Updated the partitions source data the determines the AWS service regions and endpoints.

1.316.0 (2020-05-15)
------------------

* Feature - Updated the partitions source data the determines the AWS service regions and endpoints.

1.315.0 (2020-05-14)
------------------

* Feature - Updated the partitions source data the determines the AWS service regions and endpoints.

1.314.0 (2020-05-13)
------------------

* Feature - Added support for enumerating regions for `Aws::Macie2`.

1.313.0 (2020-05-11)
------------------

* Feature - Updated the partitions source data the determines the AWS service regions and endpoints.

1.312.0 (2020-05-08)
------------------

* Feature - Updated the partitions source data the determines the AWS service regions and endpoints.

1.311.0 (2020-05-07)
------------------

* Feature - Updated the partitions source data the determines the AWS service regions and endpoints.

1.310.0 (2020-05-06)
------------------

* Feature - Updated the partitions source data the determines the AWS service regions and endpoints.

1.309.0 (2020-05-04)
------------------

* Feature - Updated the partitions source data the determines the AWS service regions and endpoints.

1.308.0 (2020-05-01)
------------------

* Feature - Updated the partitions source data the determines the AWS service regions and endpoints.

1.307.0 (2020-04-30)
------------------

* Feature - Updated the partitions source data the determines the AWS service regions and endpoints.

1.306.0 (2020-04-29)
------------------

* Feature - Added support for enumerating regions for `Aws::IoTSiteWise`.

1.305.0 (2020-04-28)
------------------

* Feature - Updated the partitions source data the determines the AWS service regions and endpoints.

1.304.0 (2020-04-27)
------------------

* Feature - Updated the partitions source data the determines the AWS service regions and endpoints.

1.303.0 (2020-04-24)
------------------

* Feature - Added support for enumerating regions for `Aws::ElasticInference`.

1.302.0 (2020-04-23)
------------------

* Feature - Updated the partitions source data the determines the AWS service regions and endpoints.

1.301.0 (2020-04-22)
------------------

* Feature - Updated the partitions source data the determines the AWS service regions and endpoints.

1.300.0 (2020-04-21)
------------------

* Feature - Updated the partitions source data the determines the AWS service regions and endpoints.

1.299.0 (2020-04-20)
------------------

* Feature - Added support for enumerating regions for `Aws::Synthetics`.

1.298.0 (2020-04-17)
------------------

* Feature - Updated the partitions source data the determines the AWS service regions and endpoints.

1.297.0 (2020-04-16)
------------------

* Feature - Updated the partitions source data the determines the AWS service regions and endpoints.

1.296.0 (2020-04-08)
------------------

* Feature - Updated the partitions source data the determines the AWS service regions and endpoints.

1.295.0 (2020-04-06)
------------------

* Feature - Updated the partitions source data the determines the AWS service regions and endpoints.

1.294.0 (2020-04-03)
------------------

* Feature - Updated the partitions source data the determines the AWS service regions and endpoints.

1.293.0 (2020-04-01)
------------------

* Feature - Updated the partitions source data the determines the AWS service regions and endpoints.

1.292.0 (2020-03-31)
------------------

* Feature - Added support for enumerating regions for `Aws::ElasticInference`.

1.291.0 (2020-03-30)
------------------

* Feature - Updated the partitions source data the determines the AWS service regions and endpoints.

1.290.0 (2020-03-27)
------------------

* Feature - Updated the partitions source data the determines the AWS service regions and endpoints.

1.289.0 (2020-03-26)
------------------

* Feature - Updated the partitions source data the determines the AWS service regions and endpoints.

1.288.0 (2020-03-25)
------------------

* Feature - Updated the partitions source data the determines the AWS service regions and endpoints.

1.287.0 (2020-03-24)
------------------

* Feature - Updated the partitions source data the determines the AWS service regions and endpoints.

1.286.0 (2020-03-20)
------------------

* Feature - Updated the partitions source data the determines the AWS service regions and endpoints.

* Issue - Change the default of sts_regional_endpoints from 'legacy' to 'regional'.

1.285.0 (2020-03-18)
------------------

* Feature - Updated the partitions source data the determines the AWS service regions and endpoints.

1.284.0 (2020-03-17)
------------------

* Feature - Updated the partitions source data the determines the AWS service regions and endpoints.

1.283.0 (2020-03-16)
------------------

* Feature - Updated the partitions source data the determines the AWS service regions and endpoints.

1.282.0 (2020-03-12)
------------------

* Feature - Updated the partitions source data the determines the AWS service regions and endpoints.

1.281.0 (2020-03-06)
------------------

* Feature - Updated the partitions source data the determines the AWS service regions and endpoints.

1.280.0 (2020-03-05)
------------------

* Feature - Updated the partitions source data the determines the AWS service regions and endpoints.

1.279.0 (2020-03-02)
------------------

* Feature - Updated the partitions source data the determines the AWS service regions and endpoints.

1.278.0 (2020-02-27)
------------------

* Feature - Updated the partitions source data the determines the AWS service regions and endpoints.

1.277.0 (2020-02-26)
------------------

* Feature - Updated the partitions source data the determines the AWS service regions and endpoints.

1.276.0 (2020-02-25)
------------------

* Feature - Updated the partitions source data the determines the AWS service regions and endpoints.

1.275.0 (2020-02-19)
------------------

* Feature - Updated the partitions source data the determines the AWS service regions and endpoints.

1.274.0 (2020-02-17)
------------------

* Feature - Updated the partitions source data the determines the AWS service regions and endpoints.

1.273.0 (2020-02-13)
------------------

* Feature - Updated the partitions source data the determines the AWS service regions and endpoints.

1.272.0 (2020-02-10)
------------------

* Feature - Updated the partitions source data the determines the AWS service regions and endpoints.

1.271.0 (2020-02-07)
------------------

* Feature - Updated the partitions source data the determines the AWS service regions and endpoints.

1.270.0 (2020-02-04)
------------------

* Feature - Updated the partitions source data the determines the AWS service regions and endpoints.

1.269.0 (2020-01-24)
------------------

* Feature - Updated the partitions source data the determines the AWS service regions and endpoints.

1.268.0 (2020-01-23)
------------------

* Feature - Updated the partitions source data the determines the AWS service regions and endpoints.

1.267.0 (2020-01-21)
------------------

* Feature - Updated the partitions source data the determines the AWS service regions and endpoints.

1.266.0 (2020-01-17)
------------------

* Feature - Updated the partitions source data the determines the AWS service regions and endpoints.

1.265.0 (2020-01-16)
------------------

* Feature - Updated the partitions source data the determines the AWS service regions and endpoints.

1.264.0 (2020-01-15)
------------------

* Feature - Updated the partitions source data the determines the AWS service regions and endpoints.

1.263.0 (2020-01-10)
------------------

* Feature - Updated the partitions source data the determines the AWS service regions and endpoints.

1.262.0 (2020-01-06)
------------------

* Feature - Updated the partitions source data the determines the AWS service regions and endpoints.

1.261.0 (2020-01-02)
------------------

* Feature - Updated the partitions source data the determines the AWS service regions and endpoints.

1.260.0 (2019-12-23)
------------------

* Feature - Updated the partitions source data the determines the AWS service regions and endpoints.

1.259.0 (2019-12-20)
------------------

* Feature - Updated the partitions source data the determines the AWS service regions and endpoints.

1.258.0 (2019-12-19)
------------------

* Feature - Added support for enumerating regions for `Aws::CodeStarconnections`.

1.257.0 (2019-12-18)
------------------

* Feature - Updated the partitions source data the determines the AWS service regions and endpoints.

1.256.0 (2019-12-16)
------------------

* Feature - Updated the partitions source data the determines the AWS service regions and endpoints.

1.255.0 (2019-12-13)
------------------

* Feature - Added support for enumerating regions for `Aws::Detective`.

1.254.0 (2019-12-12)
------------------

* Feature - Updated the partitions source data the determines the AWS service regions and endpoints.

1.253.0 (2019-12-11)
------------------

* Feature - Updated the partitions source data the determines the AWS service regions and endpoints.

1.252.0 (2019-12-09)
------------------

* Feature - Updated the partitions source data the determines the AWS service regions and endpoints.

1.251.0 (2019-12-05)
------------------

* Feature - Added support for enumerating regions for `Aws::KinesisVideoSignalingChannels`.

1.250.0 (2019-12-04)
------------------

* Feature - Added support for enumerating regions for `Aws::EBS`.

1.249.0 (2019-12-03)
------------------

* Feature - Added support for enumerating regions for `Aws::Outposts`.

* Feature - Added support for enumerating regions for `Aws::NetworkManager`.

* Feature - Added support for enumerating regions for `Aws::Kendra`.

* Feature - Added support for enumerating regions for `Aws::FraudDetector`.

* Feature - Added support for enumerating regions for `Aws::ComputeOptimizer`.

* Feature - Added support for enumerating regions for `Aws::CodeGuruReviewer`.

* Feature - Added support for enumerating regions for `Aws::CodeGuruProfiler`.

* Feature - Added support for enumerating regions for `Aws::AugmentedAIRuntime`.

1.248.0 (2019-12-02)
------------------

* Feature - Added support for enumerating regions for `Aws::AccessAnalyzer`.

1.247.0 (2019-12-02)
------------------

* Feature - Added support for enumerating regions for `Aws::Schemas`.

* Feature - Added support for enumerating regions for `Aws::Imagebuilder`.

1.246.0 (2019-11-26)
------------------

* Feature - Added support for enumerating regions for `Aws::ElasticInference`.

1.245.0 (2019-11-25)
------------------

* Feature - Added support for enumerating regions for `Aws::WAFV2`.

* Feature - Added support for enumerating regions for `Aws::IoTSecureTunneling`.

* Feature - Added support for enumerating regions for `Aws::AppConfig`.

1.244.0 (2019-11-22)
------------------

* Feature - Added support for enumerating regions for `Aws::AutoScalingPlans`.

* Feature - Added `Partition#region?` and `Partition#service?` methods.

1.243.0 (2019-11-21)
------------------

* Feature - Added support for enumerating regions for `Aws::ConnectParticipant`.


1.242.0 (2019-11-20)
------------------

* Feature - Added support for enumerating regions for `Aws::MigrationHubConfig`.

1.241.0 (2019-11-19)
------------------

* Feature - Updated the partitions source data the determines the AWS service regions and endpoints.

1.240.0 (2019-11-14)
------------------

* Feature - Updated the partitions source data the determines the AWS service regions and endpoints.

1.239.0 (2019-11-13)
------------------

* Feature - Added support for enumerating regions for `Aws::SESV2`.

* Feature - Added support for enumerating regions for `Aws::DataExchange`.

* Feature - Added support for S3 IAD regional endpoint.

1.238.0 (2019-11-12)
------------------

* Feature - Added support for enumerating regions for `Aws::MarketplaceCatalog`.

1.237.0 (2019-11-08)
------------------

* Feature - Updated the partitions source data the determines the AWS service regions and endpoints.

1.236.0 (2019-11-07)
------------------

* Feature - Added support for enumerating regions for `Aws::SSOOIDC`.

* Feature - Added support for enumerating regions for `Aws::SSO`.

1.235.0 (2019-11-06)
------------------

* Feature - Updated the partitions source data the determines the AWS service regions and endpoints.

1.234.0 (2019-11-06)
------------------

* Feature - Added support for enumerating regions for `Aws::SavingsPlans`.

1.233.0 (2019-11-05)
------------------

* Feature - Added support for enumerating regions for `Aws::CodeStarNotifications`.

1.232.0 (2019-10-31)
------------------

* Feature - Updated the partitions source data the determines the AWS service regions and endpoints.

1.231.0 (2019-10-30)
------------------

* Feature - Updated the partitions source data the determines the AWS service regions and endpoints.

1.230.0 (2019-10-28)
------------------

* Feature - Updated the partitions source data the determines the AWS service regions and endpoints.

1.229.0 (2019-10-28)
------------------

* Feature - Updated the partitions source data the determines the AWS service regions and endpoints.

1.228.0 (2019-10-23)
------------------

* Feature - Updated the partitions source data the determines the AWS service regions and endpoints.

1.227.0 (2019-10-22)
------------------

* Feature - Updated the partitions source data the determines the AWS service regions and endpoints.

1.226.0 (2019-10-18)
------------------

* Feature - Updated the partitions source data the determines the AWS service regions and endpoints.

1.225.0 (2019-10-17)
------------------

* Feature - Updated the partitions source data the determines the AWS service regions and endpoints.

1.224.0 (2019-10-16)
------------------

* Feature - Updated the partitions source data the determines the AWS service regions and endpoints.

1.223.0 (2019-10-11)
------------------

* Feature - Updated the partitions source data the determines the AWS service regions and endpoints.

1.222.0 (2019-10-10)
------------------

* Feature - Updated the partitions source data the determines the AWS service regions and endpoints.

1.221.0 (2019-10-08)
------------------

* Feature - Updated the partitions source data the determines the AWS service regions and endpoints.

1.220.0 (2019-09-30)
------------------

* Feature - Updated the partitions source data the determines the AWS service regions and endpoints.

1.219.0 (2019-09-26)
------------------

* Feature - Updated the partitions source data the determines the AWS service regions and endpoints.

1.218.0 (2019-09-23)
------------------

* Feature - Updated the partitions source data the determines the AWS service regions and endpoints.

1.217.0 (2019-09-20)
------------------

* Feature - Updated the partitions source data the determines the AWS service regions and endpoints.

1.216.0 (2019-09-19)
------------------

* Feature - Updated the partitions source data the determines the AWS service regions and endpoints.

1.215.0 (2019-09-18)
------------------

* Feature - Updated the partitions source data the determines the AWS service regions and endpoints.

1.214.0 (2019-09-17)
------------------

* Feature - Updated the partitions source data the determines the AWS service regions and endpoints.

1.213.0 (2019-09-16)
------------------

* Feature - Updated the partitions source data the determines the AWS service regions and endpoints.

1.212.0 (2019-09-12)
------------------

* Feature - Added support for enumerating regions for `Aws::WorkMailMessageFlow`.

1.211.0 (2019-09-09)
------------------

* Feature - Added support for enumerating regions for `Aws::QLDBSession`.

* Feature - Added support for enumerating regions for `Aws::QLDB`.

1.210.0 (2019-09-06)
------------------

* Feature - Updated the partitions source data the determines the AWS service regions and endpoints.

1.209.0 (2019-09-05)
------------------

* Feature - Updated the partitions source data the determines the AWS service regions and endpoints.

1.208.0 (2019-09-04)
------------------

* Feature - Updated the partitions source data the determines the AWS service regions and endpoints.

1.207.0 (2019-08-27)
------------------

* Feature - Updated the partitions source data the determines the AWS service regions and endpoints.

1.206.0 (2019-08-23)
------------------

* Feature - Updated the partitions source data the determines the AWS service regions and endpoints.

1.205.0 (2019-08-22)
------------------

* Feature - Updated the partitions source data the determines the AWS service regions and endpoints.

1.204.0 (2019-08-21)
------------------

* Feature - Added support for enumerating regions for `Aws::ForecastService`.

* Feature - Added support for enumerating regions for `Aws::ForecastQueryService`.

1.203.0 (2019-08-16)
------------------

* Feature - Updated the partitions source data the determines the AWS service regions and endpoints.

1.202.0 (2019-08-14)
------------------

* Feature - Updated the partitions source data the determines the AWS service regions and endpoints.

1.201.0 (2019-08-13)
------------------

* Feature - Updated the partitions source data the determines the AWS service regions and endpoints.

1.200.0 (2019-08-12)
------------------

* Feature - Updated the partitions source data the determines the AWS service regions and endpoints.

1.199.0 (2019-08-09)
------------------

* Feature - Updated the partitions source data the determines the AWS service regions and endpoints.

1.198.0 (2019-08-08)
------------------

* Feature - Added support for enumerating regions for `Aws::LakeFormation`.

1.197.0 (2019-08-07)
------------------

* Feature - Updated the partitions source data the determines the AWS service regions and endpoints.

1.196.0 (2019-08-02)
------------------

* Feature - Updated the partitions source data the determines the AWS service regions and endpoints.

1.195.0 (2019-07-30)
------------------

* Feature - Updated the partitions source data the determines the AWS service regions and endpoints.

1.194.0 (2019-07-29)
------------------

* Feature - Updated the partitions source data the determines the AWS service regions and endpoints.

1.193.0 (2019-07-25)
------------------

* Feature - Updated the partitions source data the determines the AWS service regions and endpoints.

1.192.0 (2019-07-24)
------------------

* Feature - Updated the partitions source data the determines the AWS service regions and endpoints.

1.191.0 (2019-07-22)
------------------

* Feature - Updated the partitions source data the determines the AWS service regions and endpoints.

1.190.0 (2019-07-19)
------------------

* Feature - Updated the partitions source data the determines the AWS service regions and endpoints.

1.189.0 (2019-07-12)
------------------

* Feature - Updated the partitions source data the determines the AWS service regions and endpoints.

1.188.0 (2019-07-11)
------------------

* Feature - Added support for enumerating regions for `Aws::EventBridge`.

1.187.0 (2019-07-10)
------------------

* Feature - Updated the partitions source data the determines the AWS service regions and endpoints.

1.186.0 (2019-07-09)
------------------

* Feature - Updated the partitions source data the determines the AWS service regions and endpoints.

1.185.0 (2019-07-08)
------------------

* Feature - Updated the partitions source data the determines the AWS service regions and endpoints.

1.184.0 (2019-07-02)
------------------

* Feature - Updated the partitions source data the determines the AWS service regions and endpoints.

1.183.0 (2019-07-01)
------------------

* Feature - Updated the partitions source data the determines the AWS service regions and endpoints.

1.182.0 (2019-06-28)
------------------

* Feature - Updated the partitions source data the determines the AWS service regions and endpoints.

1.181.0 (2019-06-27)
------------------

* Feature - Added support for enumerating regions for `Aws::EC2InstanceConnect`.

1.180.0 (2019-06-27)
------------------

* Feature - Updated the partitions source data the determines the AWS service regions and endpoints.

1.179.0 (2019-06-26)
------------------

* Feature - Updated the partitions source data the determines the AWS service regions and endpoints.

1.178.0 (2019-06-24)
------------------

* Feature - Added support for enumerating regions for `Aws::ServiceQuotas`.

* Feature - Added support for enumerating regions for `Aws::ApplicationInsights`.

1.177.0 (2019-06-20)
------------------

* Feature - Updated the partitions source data the determines the AWS service regions and endpoints.

1.176.0 (2019-06-17)
------------------

* Feature - Updated the partitions source data the determines the AWS service regions and endpoints.

1.175.0 (2019-06-14)
------------------

* Feature - Updated the partitions source data the determines the AWS service regions and endpoints.

1.174.0 (2019-06-10)
------------------

* Feature - Added support for enumerating regions for `Aws::PersonalizeRuntime`.

* Feature - Added support for enumerating regions for `Aws::PersonalizeEvents`.

* Feature - Added support for enumerating regions for `Aws::Personalize`.

1.173.0 (2019-06-07)
------------------

* Feature - Updated the partitions source data the determines the AWS service regions and endpoints.

1.172.0 (2019-06-04)
------------------

* Feature - Updated the partitions source data the determines the AWS service regions and endpoints.

1.171.0 (2019-06-03)
------------------

* Feature - Updated the partitions source data the determines the AWS service regions and endpoints.

1.170.0 (2019-05-30)
------------------

* Feature - Added support for enumerating regions for `Aws::IoTEventsData`.

* Feature - Added support for enumerating regions for `Aws::IoTEvents`.

1.169.0 (2019-05-29)
------------------

* Feature - Added support for enumerating regions for `Aws::IoTThingsGraph`.

1.168.0 (2019-05-28)
------------------

* Feature - Added support for enumerating regions for `Aws::GroundStation`.

1.167.0 (2019-05-23)
------------------

* Feature - Updated the partitions source data the determines the AWS service regions and endpoints.

1.166.0 (2019-05-22)
------------------

* Feature - Updated the partitions source data the determines the AWS service regions and endpoints.

1.165.0 (2019-05-21)
------------------

* Feature - Updated the partitions source data the determines the AWS service regions and endoints.

1.164.0 (2019-05-20)
------------------

* Feature - Added support for enumerating regions for `Aws::MediaPackageVod`.

1.163.0 (2019-05-17)
------------------

* Feature - Updated the partitions source data the determines the AWS service regions and endoints.

1.162.0 (2019-05-15)
------------------

* Feature - Updated the partitions source data the determines the AWS service regions and endoints.

1.161.0 (2019-05-10)
------------------

* Feature - Updated the partitions source data the determines the AWS service regions and endoints.

1.160.0 (2019-05-08)
------------------

* Feature - Updated the partitions source data the determines the AWS service regions and endoints.

1.159.0 (2019-05-07)
------------------

* Feature - Updated the partitions source data the determines the AWS service regions and endoints.

1.158.0 (2019-05-03)
------------------

* Feature - Updated the partitions source data the determines the AWS service regions and endoints.

1.157.0 (2019-05-02)
------------------

* Feature - Updated the partitions source data the determines the AWS service regions and endoints.

1.156.0 (2019-04-30)
------------------

* Feature - Added support for enumerating regions for `Aws::ManagedBlockchain`.

1.155.0 (2019-04-29)
------------------

* Feature - Updated the partitions source data the determines the AWS service regions and endoints.

1.154.0 (2019-04-26)
------------------

* Feature - Updated the partitions source data the determines the AWS service regions and endoints.

1.153.0 (2019-04-25)
------------------

* Feature - Updated the partitions source data the determines the AWS service regions and endoints.

1.152.0 (2019-04-24)
------------------

* Feature - Updated the partitions source data the determines the AWS service regions and endoints.

1.151.0 (2019-04-18)
------------------

* Feature - Updated the partitions source data the determines the AWS service regions and endoints.

1.150.0 (2019-04-16)
------------------

* Feature - Updated the partitions source data the determines the AWS service regions and endoints.

1.149.0 (2019-04-03)
------------------

* Feature - Updated the partitions source data the determines the AWS service regions and endoints.

1.148.0 (2019-03-29)
------------------

* Feature - Updated the partitions source data the determines the AWS service regions and endoints.

1.147.0 (2019-03-26)
------------------

* Feature - Updated the partitions source data the determines the AWS service regions and endoints.

1.146.0 (2019-03-22)
------------------

* Feature - Updated the partitions source data the determines the AWS service regions and endoints.

1.145.0 (2019-03-21)
------------------

* Feature - Added support for enumerating regions for `Aws::TranscribeStreamingService`.

1.144.0 (2019-03-11)
------------------

* Feature - Updated the partitions source data the determines the AWS service regions and endoints.

1.143.0 (2019-03-07)
------------------

* Feature - Updated the partitions source data the determines the AWS service regions and endoints.

1.142.0 (2019-03-05)
------------------

* Feature - Added support for enumerating regions for `Aws::Textract`.

1.141.0 (2019-02-26)
------------------

* Feature - Updated the partitions source data the determines the AWS service regions and endoints.

1.140.0 (2019-02-20)
------------------

* Feature - Updated the partitions source data the determines the AWS service regions and endoints.

1.139.0 (2019-02-15)
------------------

* Feature - Updated the partitions source data the determines the AWS service regions and endoints.

1.138.0 (2019-02-13)
------------------

* Feature - Updated the partitions source data the determines the AWS service regions and endoints.

1.137.0 (2019-02-12)
------------------

* Feature - Updated the partitions source data the determines the AWS service regions and endoints.

1.136.0 (2019-01-25)
------------------

* Feature - Updated the partitions source data the determines the AWS service regions and endoints.

1.135.0 (2019-01-24)
------------------

* Feature - Added support for enumerating regions for `Aws::ECR`.

1.134.0 (2019-01-23)
------------------

* Feature - Added support for enumerating regions for `Aws::WorkLink`.

1.133.0 (2019-01-17)
------------------

* Feature - Updated the partitions source data the determines the AWS service regions and endoints.

1.132.0 (2019-01-16)
------------------

* Feature - Added support for enumerating regions for `Aws::Backup`.

1.131.0 (2019-01-10)
------------------

* Feature - Updated the partitions source data the determines the AWS service regions and endoints.

1.130.0 (2019-01-09)
------------------

* Feature - Added support for enumerating regions for `Aws::DocDB`.

1.129.0 (2019-01-07)
------------------

* Feature - Updated the partitions source data the determines the AWS service regions and endoints.

1.128.0 (2019-01-03)
------------------

* Feature - Updated the partitions source data the determines the AWS service regions and endoints.

1.127.0 (2018-12-21)
------------------

* Feature - Updated the partitions source data the determines the AWS service regions and endoints.

1.126.0 (2018-12-18)
------------------

* Feature - Added support for enumerating regions for `Aws::ApiGatewayV2`.

* Feature - Added support for enumerating regions for `Aws::ApiGatewayManagementApi`.

1.125.0 (2018-12-14)
------------------

* Feature - Updated the partitions source data the determines the AWS service regions and endoints.

1.124.0 (2018-12-13)
------------------

* Feature - Updated the partitions source data the determines the AWS service regions and endoints.

1.123.0 (2018-12-11)
------------------

* Feature - Updated the partitions source data the determines the AWS service regions and endoints.

1.122.0 (2018-12-04)
------------------

* Feature - Updated the partitions source data the determines the AWS service regions and endoints.

1.121.0 (2018-11-29)
------------------

* Feature - Added support for enumerating regions for `Aws::Kafka`.

1.120.0 (2018-11-29)
------------------

* Feature - Added support for enumerating regions for `Aws::LicenseManager`.

* Feature - Added support for enumerating regions for `Aws::AppMesh`.

1.119.0 (2018-11-28)
------------------

* Feature - Added support for enumerating regions for `Aws::SecurityHub`.

* Feature - Added support for enumerating regions for `Aws::FSx`.

1.118.0 (2018-11-28)
------------------

* Feature - Added support for enumerating regions for `Aws::MediaConnect`.

* Feature - Added support for enumerating regions for `Aws::KinesisAnalyticsV2`.

* Feature - Added support for enumerating regions for `Aws::ComprehendMedical`.

1.117.0 (2018-11-27)
------------------

* Feature - Added support for enumerating regions for `Aws::GlobalAccelerator`.

1.116.0 (2018-11-26)
------------------

* Feature - Added support for enumerating regions for `Aws::Transfer`.

* Feature - Added support for enumerating regions for `Aws::RoboMaker`.

* Feature - Added support for enumerating regions for `Aws::DataSync`.

* Feature - Added support for enumerating regions for `Aws::Amplify`.

1.115.0 (2018-11-20)
------------------

* Feature - Added support for enumerating regions for `Aws::RDSDataService`.

* Feature - Added support for enumerating regions for `Aws::QuickSight`.

1.114.0 (2018-11-15)
------------------

* Feature - Added support for enumerating regions for `Aws::S3Control`.

* Feature - Added support for enumerating regions for `Aws::Route53Resolver`.

* Feature - Added support for enumerating regions for `Aws::RAM`.

* Feature - Added support for enumerating regions for `Aws::PinpointSMSVoice`.

1.113.0 (2018-11-14)
------------------

* Feature - Updated the partitions source data the determines the AWS service regions and endoints.

1.112.0 (2018-11-13)
------------------

* Feature - Updated the partitions source data the determines the AWS service regions and endoints.

1.111.0 (2018-11-09)
------------------

* Feature - Updated the partitions source data the determines the AWS service regions and endoints.

1.110.0 (2018-11-08)
------------------

* Feature - Updated the partitions source data the determines the AWS service regions and endoints.

1.109.0 (2018-11-07)
------------------

* Feature - Updated the partitions source data the determines the AWS service regions and endoints.

1.108.0 (2018-11-06)
------------------

* Feature - Added support for enumerating regions for `Aws::PinpointEmail`.

1.107.0 (2018-10-30)
------------------

* Feature - Added support for enumerating regions for `Aws::Chime`.

1.106.0 (2018-10-22)
------------------

* Feature - Updated the partitions source data the determines the AWS service regions and endoints.

1.105.0 (2018-09-26)
------------------

* Feature - Updated the partitions source data the determines the AWS service regions and endoints.

1.104.0 (2018-09-10)
------------------

* Feature - Updated the partitions source data the determines the AWS service regions and endoints.

1.103.0 (2018-09-06)
------------------

* Feature - Updated the partitions source data the determines the AWS service regions and endoints.

1.102.0 (2018-08-27)
------------------

* Feature - Added support for enumerating regions for `Aws::Signer`.

1.101.0 (2018-08-27)
------------------

* Feature - Added support for enumerating regions for `Aws::signer`.

1.100.0 (2018-08-15)
------------------

* Feature - Updated the partitions source data the determines the AWS service regions and endoints.

1.99.0 (2018-08-14)
------------------

* Feature - Updated the partitions source data the determines the AWS service regions and endoints.

1.98.0 (2018-08-13)
------------------

* Feature - Added support for enumerating regions for `Aws::SageMaker`.

1.97.0 (2018-08-02)
------------------

* Feature - Updated the partitions source data the determines the AWS service regions and endoints.

1.96.0 (2018-07-12)
------------------

* Feature - Added support for enumerating regions for `Aws::DLM`.

1.95.0 (2018-07-03)
------------------

* Feature - Updated the partitions source data the determines the AWS service regions and endoints.

1.94.0 (2018-06-22)
------------------

* Feature - Updated the partitions source data the determines the AWS service regions and endoints.

1.93.0 (2018-06-21)
------------------

* Feature - Added support for enumerating regions for `Aws::Macie`.

1.92.0 (2018-06-19)
------------------

* Feature - Updated the partitions source data the determines the AWS service regions and endoints.

1.91.0 (2018-06-04)
------------------

* Feature - Added support for enumerating regions for `Aws::EKS`.

1.90.0 (2018-06-01)
------------------

* Feature - Added support for enumerating regions for `Aws::MediaTailor`.

1.89.1 (2018-05-31)
------------------

* Issue - Revert a few improperly configured endpoints.

1.89.0 (2018-05-30)
------------------

* Feature - Added support for enumerating regions for `Aws::Neptune`.

1.88.0 (2018-05-29)
------------------

* Feature - Added support for enumerating regions for `Aws::PI`.

1.87.0 (2018-05-14)
------------------

* Feature - Added support for enumerating regions for `Aws::IoT1ClickProjects`.

* Feature - Added support for enumerating regions for `Aws::IoT1ClickDevicesService`.

1.86.0 (2018-05-10)
------------------

* Feature - Updated the partitions source data the determines the AWS service regions and endoints.

1.85.0 (2018-05-10)
------------------

* Feature - Updated the partitions source data the determines the AWS service regions and endoints.

1.84.0 (2018-05-07)
------------------

* Feature - Updated the partitions source data the determines the AWS service regions and endoints.

1.83.0 (2018-05-03)
------------------

* Feature - Updated the partitions source data the determines the AWS service regions and endoints.

1.82.0 (2018-04-26)
------------------

* Feature - Updated the partitions source data the determines the AWS service regions and endoints.

1.81.0 (2018-04-23)
------------------

* Feature - Added support for enumerating regions for `Aws::IoTAnalytics`.

1.80.0 (2018-04-10)
------------------

* Feature - Updated the partitions source data the determines the AWS service regions and endoints.

1.79.0 (2018-04-09)
------------------

* Feature - Updated the partitions source data the determines the AWS service regions and endoints.

1.78.0 (2018-04-05)
------------------

* Feature - Updated the partitions source data the determines the AWS service regions and endoints.

1.77.0 (2018-04-04)
------------------

* Feature - Added support for enumerating regions for `Aws::SecretsManager`.

* Feature - Added support for enumerating regions for `Aws::FMS`.

* Feature - Added support for enumerating regions for `Aws::ACMPCA`.

1.76.0 (2018-03-30)
------------------

* Feature - Added support for enumerating regions for `Aws::Connect`.

1.75.0 (2018-03-29)
------------------

* Feature - Updated the partitions source data the determines the AWS service regions and endoints.

1.74.0 (2018-03-28)
------------------

* Feature - Updated the partitions source data the determines the AWS service regions and endoints.

1.73.0 (2018-03-27)
------------------

* Feature - Updated the partitions source data the determines the AWS service regions and endoints.

1.72.0 (2018-03-22)
------------------

* Feature - Updated the partitions source data the determines the AWS service regions and endoints.

1.71.0 (2018-03-20)
------------------

* Feature - Updated the partitions source data the determines the AWS service regions and endoints.

1.70.0 (2018-03-07)
------------------

* Feature - Updated the partitions source data the determines the AWS service regions and endoints.

1.69.0 (2018-03-06)
------------------

* Feature - Updated the partitions source data the determines the AWS service regions and endoints.

1.68.0 (2018-02-28)
------------------

* Feature - Updated the partitions source data the determines the AWS service regions and endoints.

1.67.0 (2018-02-23)
------------------

* Feature - Updated the partitions source data the determines the AWS service regions and endoints.

1.66.0 (2018-02-22)
------------------

* Feature - Updated the partitions source data the determines the AWS service regions and endoints.

1.65.0 (2018-02-21)
------------------

* Feature - Updated the partitions source data the determines the AWS service regions and endoints.

1.64.0 (2018-02-20)
------------------

* Feature - Updated the partitions source data the determines the AWS service regions and endoints.

1.63.0 (2018-02-15)
------------------

* Feature - Updated the partitions source data the determines the AWS service regions and endoints.

1.62.0 (2018-02-14)
------------------

* Feature - Updated the partitions source data the determines the AWS service regions and endoints.

1.61.0 (2018-02-13)
------------------

* Feature - Updated the partitions source data the determines the AWS service regions and endoints.

1.60.0 (2018-02-12)
------------------

* Feature - Updated the partitions source data the determines the AWS service regions and endoints.

1.59.0 (2018-02-06)
------------------

* Feature - Updated the partitions source data the determines the AWS service regions and endoints.

1.58.0 (2018-02-05)
------------------

* Feature - Updated the partitions source data the determines the AWS service regions and endoints.

1.57.0 (2018-01-25)
------------------

* Feature - Updated the partitions source data the determines the AWS service regions and endoints.

1.56.0 (2018-01-19)
------------------

* Feature - Added support for enumerating regions for `Aws::TranscribeService`.

1.55.0 (2018-01-17)
------------------

* Feature - Added support for enumerating regions for `Aws::AutoScalingPlans`.

1.54.0 (2018-01-15)
------------------

* Feature - Updated the partitions source data the determines the AWS service regions and endoints.

1.53.0 (2017-12-29)
------------------

* Feature - Updated the partitions source data the determines the AWS service regions and endoints.

1.52.0 (2017-12-21)
------------------

* Feature - Updated the partitions source data the determines the AWS service regions and endoints.

1.51.0 (2017-12-20)
------------------

* Feature - Updated the partitions source data the determines the AWS service regions and endoints.

1.50.0 (2017-12-19)
------------------

* Feature - Updated the partitions source data the determines the AWS service regions and endoints.

1.49.0 (2017-12-19)
------------------

* Feature - Updated the partitions source data the determines the AWS service regions and endoints.

1.48.0 (2017-12-14)
------------------

* Feature - Updated the partitions source data the determines the AWS service regions and endoints.

1.47.0 (2017-12-12)
------------------

* Feature - Added support for enumerating regions for `Aws::WorkMail`.

1.46.0 (2017-12-11)
------------------

* Feature - Updated the partitions source data the determines the AWS service regions and endoints.

1.45.0 (2017-12-05)
------------------

* Feature - Added support for enumerating regions for `Aws::ServiceDiscovery`.

1.44.0 (2017-11-30)
------------------

* Feature - Added support for enumerating regions for `Aws::ServerlessApplicationRepository`.

* Feature - Added support for enumerating regions for `Aws::Cloud9`.

* Feature - Added support for enumerating regions for `Aws::AlexaForBusiness`.

1.43.0 (2017-11-30)
------------------

* Feature - Added support for enumerating regions for `Aws::ResourceGroups`.

1.42.0 (2017-11-29)
------------------

* Feature - Added support for enumerating regions for `Aws::Translate`.

* Feature - Added support for enumerating regions for `Aws::SageMakerRuntime`.

* Feature - Added support for enumerating regions for `Aws::SageMaker`.

* Feature - Added support for enumerating regions for `Aws::KinesisVideoMedia`.

* Feature - Added support for enumerating regions for `Aws::KinesisVideoArchivedMedia`.

* Feature - Added support for enumerating regions for `Aws::KinesisVideo`.

* Feature - Added support for enumerating regions for `Aws::IoTJobsDataPlane`.

* Feature - Added support for enumerating regions for `Aws::Comprehend`.

1.41.0 (2017-11-29)
------------------

* Feature - Added support for enumerating regions for `Aws::MQ`.

* Feature - Added support for enumerating regions for `Aws::GuardDuty`.

* Feature - Added support for enumerating regions for `Aws::AppSync`.

1.40.0 (2017-11-27)
------------------

* Feature - Added support for enumerating regions for `Aws::MediaStoreData`.

* Feature - Added support for enumerating regions for `Aws::MediaStore`.

* Feature - Added support for enumerating regions for `Aws::MediaPackage`.

* Feature - Added support for enumerating regions for `Aws::MediaLive`.

* Feature - Added support for enumerating regions for `Aws::MediaConvert`.

1.39.0 (2017-11-22)
------------------

* Feature - Updated the partitions source data the determines the AWS service regions and endoints.

1.38.0 (2017-11-22)
------------------

* Feature - Updated the partitions source data the determines the AWS service regions and endoints.

1.37.0 (2017-11-20)
------------------

* Feature - Added support for enumerating regions for `Aws::CostExplorer`.

1.36.0 (2017-11-17)
------------------

* Feature - Updated the partitions source data the determines the AWS service regions and endoints.

1.35.0 (2017-11-15)
------------------

* Feature - Updated the partitions source data the determines the AWS service regions and endoints.

1.34.0 (2017-11-09)
------------------

* Feature - Updated the partitions source data the determines the AWS service regions and endoints.

1.33.0 (2017-11-08)
------------------

* Feature - Updated the partitions source data the determines the AWS service regions and endoints.

1.32.0 (2017-11-07)
------------------

* Feature - Updated the partitions source data the determines the AWS service regions and endoints.

1.31.0 (2017-11-07)
------------------

* Feature - Added support for enumerating regions for `Aws::Pricing`.

1.30.0 (2017-11-03)
------------------

* Feature - Updated the partitions source data the determines the AWS service regions and endoints.

1.29.0 (2017-11-02)
------------------

* Feature - Updated the partitions source data the determines the AWS service regions and endoints.

1.28.0 (2017-11-01)
------------------

* Feature - Updated the partitions source data the determines the AWS service regions and endoints.

1.27.0 (2017-10-26)
------------------

* Feature - Updated the partitions source data the determines the AWS service regions and endoints.

* Issue - Handle service identifier with empty value.

1.26.0 (2017-10-17)
------------------

* Feature - Updated the partitions source data the determines the AWS service regions and endoints.

1.25.0 (2017-10-11)
------------------

* Feature - Updated the partitions source data the determines the AWS service regions and endoints.

1.24.0 (2017-09-27)
------------------

* Feature - Updated the partitions source data the determines the AWS service regions and endoints.

1.23.0 (2017-09-22)
------------------

* Feature - Updated the partitions source data the determines the AWS service regions and endoints.

1.22.0 (2017-09-20)
------------------

* Feature - Updated the partitions source data the determines the AWS service regions and endoints.

1.21.0 (2017-09-12)
------------------

* Feature - Updated the partitions source data the determines the AWS service regions and endoints.

1.20.0 (2017-09-07)
------------------

* Feature - Updated the partitions source data the determines the AWS service regions and endoints.

1.19.0 (2017-09-05)
------------------

* Feature - Updated the partitions source data the determines the AWS service regions and endoints.

1.18.0 (2017-09-01)
------------------

* Feature - Added support for enumerating regions for `Aws::Mobile`.

1.17.0 (2017-08-31)
------------------

* Feature - Updated the partitions source data the determines the AWS service regions and endoints.

* Issue - Update the `aws-partitions` gemspec metadata

1.16.0 (2017-08-23)
------------------

* Feature - Updated the partitions source data the determines the AWS service regions and endoints.

1.15.0 (2017-08-18)
------------------

* Feature - Updated the partitions source data the determines the AWS service regions and endoints.

1.14.0 (2017-08-15)
------------------

* Feature - Updated the partitions source data the determines the AWS service regions and endoints.

1.13.0 (2017-08-14)
------------------

* Feature - Added support for enumerating regions for `Aws::MigrationHub`.

* Feature - Added support for enumerating regions for `Aws::Glue`.

* Feature - Added support for enumerating regions for `Aws::CloudHSMV2`.

1.12.0 (2017-07-31)
------------------

* Feature - Updated the partitions source data the determines the AWS service regions and endoints.

1.11.0 (2017-07-06)
------------------

* Feature - Updated the partitions source data the determines the AWS service regions and endoints.

1.10.0 (2017-06-29)
------------------

* Feature - Updated the partitions source data the determines the AWS service regions and endoints.

1.9.0 (2017-06-26)
------------------

* Feature - Added support for enumerating regions for `Aws::Greengrass`.

* Feature - Added support for enumerating regions for `Aws::DAX`.

1.8.0 (2017-05-23)
------------------

* Feature - Added support for enumerating regions for `Aws::Athena`.

1.7.0 (2017-05-05)
------------------

* Feature - Added support for enumerating regions for `Aws::States`.

* Feature - Added support for enumerating regions for `Aws::MarketplaceEntitlementService`.

* Feature - Added support for enumerating regions for `Aws::Lex`.

1.6.0 (2017-04-21)
------------------

* Feature - Added support for enumerating regions for `Aws::ResourceGroupsTaggingAPI`.

* Feature - Added support for enumerating regions for `Aws::LexModelBuildingService`.

* Feature - Added support for enumerating regions for `Aws::CodeStar`.

1.5.0 (2017-03-09)
------------------

* Feature - Added support for enumerating regions for `Aws::WorkDocs`.

1.4.0 (2017-03-08)
------------------

* Feature - Updated the partitions source data the determines the AWS service regions and endoints.

1.3.0 (2017-03-07)
------------------

* Feature - Added support for enumerating regions for `Aws::Organizations`.

* Feature - Added support for enumerating regions for `Aws::MTurk`.

* Feature - Added support for enumerating regions for `Aws::LexRuntimeService`.

* Feature - Added support for enumerating regions for `Aws::CloudDirectory`.

1.2.0 (2017-01-24)
------------------

* Feature - Added support for enumerating regions for `Aws::Batch`.

1.1.0 (2016-12-09)
------------------

* Feature - Added support for enumerating regions for `Aws::XRay`.

* Feature - Added support for enumerating regions for `Aws::WAFRegional`.

* Feature - Added support for enumerating regions for `Aws::Shield`.

* Feature - Added support for enumerating regions for `Aws::SFN`.

* Feature - Added support for enumerating regions for `Aws::Rekognition`.

* Feature - Added support for enumerating regions for `Aws::Polly`.

* Feature - Added support for enumerating regions for `Aws::Pinpoint`.

* Feature - Added support for enumerating regions for `Aws::OpsWorksCM`.

* Feature - Added support for enumerating regions for `Aws::Lightsail`.

* Feature - Added support for enumerating regions for `Aws::Health`.

* Feature - Added support for enumerating regions for `Aws::CodeBuild`.

* Feature - Added support for enumerating regions for `Aws::AppStream`.

1.0.0 (2016-12-05)
------------------

* Feature - Initial release of the `aws-partitions` gem.<|MERGE_RESOLUTION|>--- conflicted
+++ resolved
@@ -1,9 +1,8 @@
 Unreleased Changes
 ------------------
 
-<<<<<<< HEAD
 * Feature - Support modeled dualstack endpoints in `Aws::Partitions::EndpointProvider`.
-=======
+
 1.492.0 (2021-08-27)
 ------------------
 
@@ -89,7 +88,6 @@
 ------------------
 
 * Feature - Updated the partitions source data the determines the AWS service regions and endpoints.
->>>>>>> bdeb7e22
 
 1.476.0 (2021-07-09)
 ------------------

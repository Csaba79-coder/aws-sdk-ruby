Unreleased Changes
------------------

<<<<<<< HEAD
* Feature - Support modeled dualstack endpoints in `Aws::Partitions::EndpointProvider`.
=======
1.500.0 (2021-09-10)
------------------

* Feature - Updated the partitions source data the determines the AWS service regions and endpoints.

1.499.0 (2021-09-09)
------------------

* Feature - Updated the partitions source data the determines the AWS service regions and endpoints.

1.498.0 (2021-09-08)
------------------

* Feature - Added support for enumerating regions for `Aws::OpenSearchService`.

1.497.0 (2021-09-07)
------------------

* Feature - Updated the partitions source data the determines the AWS service regions and endpoints.

1.496.0 (2021-09-03)
------------------

* Feature - Updated the partitions source data the determines the AWS service regions and endpoints.

1.495.0 (2021-09-02)
------------------

* Feature - Updated the partitions source data the determines the AWS service regions and endpoints.

1.494.0 (2021-09-01)
------------------

* Feature - Updated the partitions source data the determines the AWS service regions and endpoints.

* Feature - AWS SDK for Ruby no longer supports Ruby runtime versions 1.9, 2.0, 2.1, and 2.2.

1.493.0 (2021-08-31)
------------------

* Feature - Updated the partitions source data the determines the AWS service regions and endpoints.
>>>>>>> ba9c0ce1

1.492.0 (2021-08-27)
------------------

* Feature - Updated the partitions source data the determines the AWS service regions and endpoints.

1.491.0 (2021-08-25)
------------------

* Feature - Updated the partitions source data the determines the AWS service regions and endpoints.

1.490.0 (2021-08-23)
------------------

* Feature - Updated the partitions source data the determines the AWS service regions and endpoints.

1.489.0 (2021-08-19)
------------------

* Feature - Added support for enumerating regions for `Aws::MemoryDB`.

1.488.0 (2021-08-16)
------------------

* Feature - Updated the partitions source data the determines the AWS service regions and endpoints.

1.487.0 (2021-08-12)
------------------

* Feature - Updated the partitions source data the determines the AWS service regions and endpoints.

1.486.0 (2021-08-11)
------------------

* Feature - Added support for enumerating regions for `Aws::SnowDeviceManagement`.

1.485.0 (2021-08-10)
------------------

* Feature - Updated the partitions source data the determines the AWS service regions and endpoints.

1.484.0 (2021-08-06)
------------------

* Feature - Added support for enumerating regions for `Aws::ChimeSDKMessaging`.

* Feature - Added support for enumerating regions for `Aws::ChimeSDKIdentity`.

1.483.0 (2021-08-04)
------------------

* Feature - Updated the partitions source data the determines the AWS service regions and endpoints.

1.482.0 (2021-07-30)
------------------

* Feature - Updated the partitions source data the determines the AWS service regions and endpoints.

1.481.0 (2021-07-29)
------------------

* Feature - Updated the partitions source data the determines the AWS service regions and endpoints.

1.480.0 (2021-07-27)
------------------

* Feature - Added support for enumerating regions for `Aws::Route53RecoveryReadiness`.

* Feature - Added support for enumerating regions for `Aws::Route53RecoveryControlConfig`.

* Feature - Added support for enumerating regions for `Aws::Route53RecoveryCluster`.

1.479.0 (2021-07-16)
------------------

* Feature - Updated the partitions source data the determines the AWS service regions and endpoints.

1.478.0 (2021-07-13)
------------------

* Feature - Updated the partitions source data the determines the AWS service regions and endpoints.

1.477.0 (2021-07-12)
------------------

* Feature - Updated the partitions source data the determines the AWS service regions and endpoints.

1.476.0 (2021-07-09)
------------------

* Feature - Updated the partitions source data the determines the AWS service regions and endpoints.

1.475.0 (2021-07-08)
------------------

* Feature - Updated the partitions source data the determines the AWS service regions and endpoints.

1.474.0 (2021-07-06)
------------------

* Feature - Updated the partitions source data the determines the AWS service regions and endpoints.

1.473.0 (2021-07-01)
------------------

* Feature - Updated the partitions source data the determines the AWS service regions and endpoints.

1.472.0 (2021-06-25)
------------------

* Feature - Updated the partitions source data the determines the AWS service regions and endpoints.

1.471.0 (2021-06-24)
------------------

* Feature - Updated the partitions source data the determines the AWS service regions and endpoints.

1.470.0 (2021-06-21)
------------------

* Feature - Updated the partitions source data the determines the AWS service regions and endpoints.

1.469.0 (2021-06-17)
------------------

* Feature - Updated the partitions source data the determines the AWS service regions and endpoints.

1.468.0 (2021-06-15)
------------------

* Feature - Updated the partitions source data the determines the AWS service regions and endpoints.

1.467.0 (2021-06-11)
------------------

* Feature - Updated the partitions source data the determines the AWS service regions and endpoints.

1.466.0 (2021-06-09)
------------------

* Feature - Added support for enumerating regions for `Aws::Proton`.

1.465.0 (2021-05-28)
------------------

* Feature - Updated the partitions source data the determines the AWS service regions and endpoints.

1.464.0 (2021-05-27)
------------------

* Feature - Updated the partitions source data the determines the AWS service regions and endpoints.

1.463.0 (2021-05-26)
------------------

* Feature - Updated the partitions source data the determines the AWS service regions and endpoints.

1.462.0 (2021-05-24)
------------------

* Feature - Updated the partitions source data the determines the AWS service regions and endpoints.

1.461.0 (2021-05-21)
------------------

* Feature - Updated the partitions source data the determines the AWS service regions and endpoints.

1.460.0 (2021-05-20)
------------------

* Feature - Updated the partitions source data the determines the AWS service regions and endpoints.

1.459.0 (2021-05-19)
------------------

* Feature - Updated the partitions source data the determines the AWS service regions and endpoints.

1.458.0 (2021-05-18)
------------------

* Feature - Added support for enumerating regions for `Aws::AppRunner`.

1.457.0 (2021-05-17)
------------------

* Feature - Added support for enumerating regions for `Aws::ApplicationCostProfiler`.

1.456.0 (2021-05-14)
------------------

* Feature - Updated the partitions source data the determines the AWS service regions and endpoints.

1.455.0 (2021-05-12)
------------------

* Feature - Updated the partitions source data the determines the AWS service regions and endpoints.

1.454.0 (2021-05-11)
------------------

* Feature - Added support for enumerating regions for `Aws::SSMIncidents`.

* Feature - Added support for enumerating regions for `Aws::SSMContacts`.

1.453.0 (2021-05-10)
------------------

* Feature - Updated the partitions source data the determines the AWS service regions and endpoints.

1.452.0 (2021-05-06)
------------------

* Feature - Updated the partitions source data the determines the AWS service regions and endpoints.

1.451.0 (2021-05-03)
------------------

* Feature - Added support for enumerating regions for `Aws::FinSpaceData`.

1.450.0 (2021-05-03)
------------------

* Feature - Added support for enumerating regions for `Aws::Finspace`.

1.449.0 (2021-04-28)
------------------

* Feature - Added support for enumerating regions for `Aws::NimbleStudio`.

1.448.0 (2021-04-27)
------------------

* Feature - Updated the partitions source data the determines the AWS service regions and endpoints.

1.447.0 (2021-04-23)
------------------

* Feature - Updated the partitions source data the determines the AWS service regions and endpoints.

1.446.0 (2021-04-19)
------------------

* Feature - Updated the partitions source data the determines the AWS service regions and endpoints.

1.445.0 (2021-04-15)
------------------

* Feature - Updated the partitions source data the determines the AWS service regions and endpoints.

1.444.0 (2021-04-12)
------------------

* Feature - Updated the partitions source data the determines the AWS service regions and endpoints.

1.443.0 (2021-04-08)
------------------

* Feature - Added support for enumerating regions for `Aws::LookoutEquipment`.

1.442.0 (2021-04-07)
------------------

* Feature - Added support for enumerating regions for `Aws::Mgn`.

1.441.0 (2021-04-02)
------------------

* Feature - Updated the partitions source data the determines the AWS service regions and endpoints.

1.440.0 (2021-04-01)
------------------

* Feature - Updated the partitions source data the determines the AWS service regions and endpoints.

1.439.0 (2021-03-31)
------------------

* Feature - Updated the partitions source data the determines the AWS service regions and endpoints.

1.438.0 (2021-03-30)
------------------

* Feature - Updated the partitions source data the determines the AWS service regions and endpoints.

1.437.0 (2021-03-29)
------------------

* Feature - Updated the partitions source data the determines the AWS service regions and endpoints.

1.436.0 (2021-03-26)
------------------

* Feature - Updated the partitions source data the determines the AWS service regions and endpoints.

1.435.0 (2021-03-25)
------------------

* Feature - Added support for enumerating regions for `Aws::LookoutMetrics`.

1.434.0 (2021-03-17)
------------------

* Feature - Updated the partitions source data the determines the AWS service regions and endpoints.

1.433.0 (2021-03-15)
------------------

* Feature - Added support for enumerating regions for `Aws::FIS`.

1.432.0 (2021-03-09)
------------------

* Feature - Updated the partitions source data the determines the AWS service regions and endpoints.

1.431.1 (2021-03-05)
------------------

* Issue - Fix an issue where services without regionalized endpoints do not resolve to a provided FIPS global region.

1.431.0 (2021-03-04)
------------------

* Feature - Updated the partitions source data the determines the AWS service regions and endpoints.

* Issue - Include LICENSE, CHANGELOG, and VERSION files with this gem.

1.430.0 (2021-03-01)
------------------

* Feature - Updated the partitions source data the determines the AWS service regions and endpoints.


1.429.0 (2021-02-23)
------------------

* Feature - Updated the partitions source data the determines the AWS service regions and endpoints.

1.428.0 (2021-02-19)
------------------

* Feature - Updated the partitions source data the determines the AWS service regions and endpoints.

1.427.0 (2021-02-12)
------------------

* Feature - Updated the partitions source data the determines the AWS service regions and endpoints.

1.426.0 (2021-02-09)
------------------

* Feature - Updated the partitions source data the determines the AWS service regions and endpoints.

* Issue - Fix incorrect use of `JSON.load` breaking Ruby <= 2.2.

1.425.0 (2021-02-08)
------------------

* Feature - Updated the partitions source data the determines the AWS service regions and endpoints.

* Issue - Reduce memory usage by de-duplicating `partitions.json`.

1.424.0 (2021-02-05)
------------------

* Feature - Updated the partitions source data the determines the AWS service regions and endpoints.

1.423.0 (2021-02-04)
------------------

* Feature - Updated the partitions source data the determines the AWS service regions and endpoints.

1.422.0 (2021-01-29)
------------------

* Feature - Updated the partitions source data the determines the AWS service regions and endpoints.

1.421.0 (2021-01-28)
------------------

* Feature - Updated the partitions source data the determines the AWS service regions and endpoints.

1.420.0 (2021-01-27)
------------------

* Feature - Updated the partitions source data the determines the AWS service regions and endpoints.

1.419.0 (2021-01-26)
------------------

* Feature - Updated the partitions source data the determines the AWS service regions and endpoints.

1.418.0 (2021-01-22)
------------------

* Feature - Added support for enumerating regions for `Aws::LexRuntimeV2`.

* Feature - Added support for enumerating regions for `Aws::LexModelsV2`.

1.417.0 (2021-01-19)
------------------

* Feature - Updated the partitions source data the determines the AWS service regions and endpoints.

1.416.0 (2021-01-11)
------------------

* Feature - Updated the partitions source data the determines the AWS service regions and endpoints.

1.415.0 (2021-01-07)
------------------

* Feature - Updated the partitions source data the determines the AWS service regions and endpoints.

1.414.0 (2020-12-30)
------------------

* Feature - Updated the partitions source data the determines the AWS service regions and endpoints.

1.413.0 (2020-12-23)
------------------

* Feature - Updated the partitions source data the determines the AWS service regions and endpoints.

1.412.0 (2020-12-22)
------------------

* Feature - Updated the partitions source data the determines the AWS service regions and endpoints.

1.411.0 (2020-12-21)
------------------

* Feature - Updated the partitions source data the determines the AWS service regions and endpoints.

1.410.0 (2020-12-18)
------------------

* Feature - Updated the partitions source data the determines the AWS service regions and endpoints.

1.409.0 (2020-12-17)
------------------

* Feature - Updated the partitions source data the determines the AWS service regions and endpoints.

1.408.0 (2020-12-16)
------------------

* Feature - Added support for enumerating regions for `Aws::WellArchitected`.

* Feature - Added support for enumerating regions for `Aws::LocationService`.

1.407.0 (2020-12-15)
------------------

* Feature - Added support for enumerating regions for `Aws::PrometheusService`.

* Feature - Added support for enumerating regions for `Aws::IoTWireless`.

* Feature - Added support for enumerating regions for `Aws::IoTFleetHub`.

* Feature - Added support for enumerating regions for `Aws::IoTDeviceAdvisor`.

* Feature - Added support for enumerating regions for `Aws::GreengrassV2`.

1.406.0 (2020-12-14)
------------------

* Feature - Updated the partitions source data the determines the AWS service regions and endpoints.

1.405.0 (2020-12-09)
------------------

* Feature - Updated the partitions source data the determines the AWS service regions and endpoints.

1.404.0 (2020-12-08)
------------------

* Feature - Added support for enumerating regions for `Aws::SagemakerEdgeManager`.

* Feature - Added support for enumerating regions for `Aws::HealthLake`.

* Feature - Added support for enumerating regions for `Aws::EMRContainers`.

* Feature - Added support for enumerating regions for `Aws::AuditManager`.

1.403.0 (2020-12-07)
------------------

* Feature - Updated the partitions source data the determines the AWS service regions and endpoints.

1.402.0 (2020-12-02)
------------------

* Feature - Added support for enumerating regions for `Aws::CustomerProfiles`.

1.401.0 (2020-12-01)
------------------

* Feature - Added support for enumerating regions for `Aws::SageMakerFeatureStoreRuntime`.

* Feature - Added support for enumerating regions for `Aws::Profile`.

* Feature - Added support for enumerating regions for `Aws::LookoutforVision`.

* Feature - Added support for enumerating regions for `Aws::ECRPublic`.

* Feature - Added support for enumerating regions for `Aws::DevOpsGuru`.

* Feature - Added support for enumerating regions for `Aws::ConnectContactLens`.

* Feature - Added support for enumerating regions for `Aws::AppIntegrationsService`.

* Feature - Added support for enumerating regions for `Aws::AmplifyBackend`.

1.400.0 (2020-12-01)
------------------

* Feature - Updated the partitions source data the determines the AWS service regions and endpoints.

1.399.0 (2020-11-24)
------------------

* Feature - Added support for enumerating regions for `Aws::MWAA`.

1.398.0 (2020-11-23)
------------------

* Feature - Updated the partitions source data the determines the AWS service regions and endpoints.

1.397.0 (2020-11-20)
------------------

* Feature - Updated the partitions source data the determines the AWS service regions and endpoints.

1.396.0 (2020-11-19)
------------------

* Feature - Updated the partitions source data the determines the AWS service regions and endpoints.

1.395.0 (2020-11-18)
------------------

* Feature - Updated the partitions source data the determines the AWS service regions and endpoints.

1.394.0 (2020-11-17)
------------------

* Feature - Added support for enumerating regions for `Aws::NetworkFirewall`.

1.393.0 (2020-11-13)
------------------

* Feature - Updated the partitions source data the determines the AWS service regions and endpoints.

1.392.0 (2020-11-12)
------------------

* Feature - Added support for enumerating regions for `Aws::AppRegistry`.

1.391.0 (2020-11-11)
------------------

* Feature - Added support for enumerating regions for `Aws::GlueDataBrew`.

1.390.0 (2020-11-05)
------------------

* Feature - Updated the partitions source data the determines the AWS service regions and endpoints.

1.389.0 (2020-11-04)
------------------

* Feature - Updated the partitions source data the determines the AWS service regions and endpoints.

1.388.0 (2020-10-28)
------------------

* Feature - Updated the partitions source data the determines the AWS service regions and endpoints.

1.387.0 (2020-10-27)
------------------

* Feature - Updated the partitions source data the determines the AWS service regions and endpoints.

1.386.0 (2020-10-26)
------------------

* Feature - Updated the partitions source data the determines the AWS service regions and endpoints.

1.385.0 (2020-10-22)
------------------

* Feature - Updated the partitions source data the determines the AWS service regions and endpoints.

1.384.0 (2020-10-20)
------------------

* Feature - Updated the partitions source data the determines the AWS service regions and endpoints.

1.383.0 (2020-10-16)
------------------

* Feature - Updated the partitions source data the determines the AWS service regions and endpoints.

1.382.0 (2020-10-15)
------------------

* Feature - Updated the partitions source data the determines the AWS service regions and endpoints.

1.381.0 (2020-10-09)
------------------

* Feature - Updated the partitions source data the determines the AWS service regions and endpoints.

1.380.0 (2020-10-02)
------------------

* Feature - Updated the partitions source data the determines the AWS service regions and endpoints.

1.379.0 (2020-10-01)
------------------

* Feature - Updated the partitions source data the determines the AWS service regions and endpoints.

1.378.0 (2020-09-30)
------------------

* Feature - Added support for enumerating regions for `Aws::S3Outposts`.

1.377.0 (2020-09-29)
------------------

* Feature - Added support for enumerating regions for `Aws::TimestreamWrite`.

* Feature - Added support for enumerating regions for `Aws::TimestreamQuery`.

1.376.0 (2020-09-25)
------------------

* Feature - Updated the partitions source data the determines the AWS service regions and endpoints.

1.375.0 (2020-09-24)
------------------

* Feature - Updated the partitions source data the determines the AWS service regions and endpoints.

1.374.0 (2020-09-21)
------------------

* Feature - Updated the partitions source data the determines the AWS service regions and endpoints.

1.373.0 (2020-09-18)
------------------

* Feature - Updated the partitions source data the determines the AWS service regions and endpoints.

1.372.0 (2020-09-17)
------------------

* Feature - Updated the partitions source data the determines the AWS service regions and endpoints.

1.371.0 (2020-09-16)
------------------

* Feature - Updated the partitions source data the determines the AWS service regions and endpoints.

1.370.0 (2020-09-15)
------------------

* Feature - Updated the partitions source data the determines the AWS service regions and endpoints.

1.369.0 (2020-09-14)
------------------

* Feature - Updated the partitions source data the determines the AWS service regions and endpoints.

1.368.0 (2020-09-11)
------------------

* Feature - Updated the partitions source data the determines the AWS service regions and endpoints.

1.367.0 (2020-09-10)
------------------

* Feature - Added support for enumerating regions for `Aws::SSOAdmin`.

1.366.0 (2020-09-09)
------------------

* Feature - Added support for enumerating regions for `Aws::RedshiftDataAPIService`.

1.365.0 (2020-09-04)
------------------

* Feature - Updated the partitions source data the determines the AWS service regions and endpoints.

1.364.0 (2020-09-02)
------------------

* Feature - Updated the partitions source data the determines the AWS service regions and endpoints.

1.363.0 (2020-08-31)
------------------

* Feature - Updated the partitions source data the determines the AWS service regions and endpoints.

1.362.0 (2020-08-28)
------------------

* Feature - Updated the partitions source data the determines the AWS service regions and endpoints.

1.361.0 (2020-08-27)
------------------

* Feature - Updated the partitions source data the determines the AWS service regions and endpoints.

1.360.0 (2020-08-26)
------------------

* Feature - Added support for enumerating regions for `Aws::Appflow`.

1.359.0 (2020-08-24)
------------------

* Feature - Updated the partitions source data the determines the AWS service regions and endpoints.

1.358.0 (2020-08-19)
------------------

* Feature - Updated the partitions source data the determines the AWS service regions and endpoints.

1.357.0 (2020-08-18)
------------------

* Feature - Added support for enumerating regions for `Aws::IdentityStore`.

1.356.0 (2020-08-14)
------------------

* Feature - Updated the partitions source data the determines the AWS service regions and endpoints.

1.355.0 (2020-08-13)
------------------

* Feature - Added support for enumerating regions for `Aws::Braket`.

1.354.0 (2020-08-10)
------------------

* Feature - Updated the partitions source data the determines the AWS service regions and endpoints.

1.353.0 (2020-08-07)
------------------

* Feature - Updated the partitions source data the determines the AWS service regions and endpoints.

1.352.0 (2020-08-06)
------------------

* Feature - Updated the partitions source data the determines the AWS service regions and endpoints.

1.351.0 (2020-08-04)
------------------

* Feature - Updated the partitions source data the determines the AWS service regions and endpoints.

1.350.0 (2020-08-03)
------------------

* Feature - Updated the partitions source data the determines the AWS service regions and endpoints.

1.349.0 (2020-07-31)
------------------

* Feature - Updated the partitions source data the determines the AWS service regions and endpoints.

1.348.0 (2020-07-30)
------------------

* Feature - Updated the partitions source data the determines the AWS service regions and endpoints.

1.347.0 (2020-07-29)
------------------

* Feature - Updated the partitions source data the determines the AWS service regions and endpoints.

1.346.0 (2020-07-28)
------------------

* Feature - Updated the partitions source data the determines the AWS service regions and endpoints.

1.345.0 (2020-07-23)
------------------

* Feature - Updated the partitions source data the determines the AWS service regions and endpoints.

1.344.0 (2020-07-22)
------------------

* Feature - Updated the partitions source data the determines the AWS service regions and endpoints.

1.343.0 (2020-07-17)
------------------

* Feature - Updated the partitions source data the determines the AWS service regions and endpoints.

1.342.0 (2020-07-15)
------------------

* Feature - Added support for enumerating regions for `Aws::IVS`.

1.341.0 (2020-07-09)
------------------

* Feature - Updated the partitions source data the determines the AWS service regions and endpoints.

1.340.0 (2020-07-08)
------------------

* Feature - Updated the partitions source data the determines the AWS service regions and endpoints.

1.339.0 (2020-07-07)
------------------

* Feature - Updated the partitions source data the determines the AWS service regions and endpoints.

1.338.0 (2020-07-02)
------------------

* Feature - Updated the partitions source data the determines the AWS service regions and endpoints.

1.337.0 (2020-06-29)
------------------

* Feature - Updated the partitions source data the determines the AWS service regions and endpoints.

1.336.0 (2020-06-26)
------------------

* Feature - Updated the partitions source data the determines the AWS service regions and endpoints.

1.335.0 (2020-06-25)
------------------

* Feature - Updated the partitions source data the determines the AWS service regions and endpoints.

1.334.0 (2020-06-24)
------------------

* Feature - Added support for enumerating regions for `Aws::Honeycode`.

1.333.0 (2020-06-23)
------------------

* Feature - Updated the partitions source data the determines the AWS service regions and endpoints.

1.332.0 (2020-06-19)
------------------

* Feature - Updated the partitions source data the determines the AWS service regions and endpoints.

1.331.0 (2020-06-18)
------------------

* Feature - Updated the partitions source data the determines the AWS service regions and endpoints.

1.330.0 (2020-06-17)
------------------

* Feature - Updated the partitions source data the determines the AWS service regions and endpoints.

1.329.0 (2020-06-11)
------------------

* Feature - Updated the partitions source data the determines the AWS service regions and endpoints.

* Issue - Republish previous version with correct dependency on `aws-sdk-core`.

1.328.0 (2020-06-10)
------------------

* Issue - This version has been yanked. (#2327).
* Feature - Added support for enumerating regions for `Aws::CodeArtifact`.

1.327.0 (2020-06-09)
------------------

* Feature - Updated the partitions source data the determines the AWS service regions and endpoints.

1.326.0 (2020-06-05)
------------------

* Feature - Updated the partitions source data the determines the AWS service regions and endpoints.

1.325.0 (2020-06-04)
------------------

* Feature - Updated the partitions source data the determines the AWS service regions and endpoints.

1.324.0 (2020-06-03)
------------------

* Feature - Updated the partitions source data the determines the AWS service regions and endpoints.

1.323.0 (2020-06-01)
------------------

* Feature - Updated the partitions source data the determines the AWS service regions and endpoints.

1.322.0 (2020-05-27)
------------------

* Feature - Updated the partitions source data the determines the AWS service regions and endpoints.

1.321.0 (2020-05-26)
------------------

* Feature - Updated the partitions source data the determines the AWS service regions and endpoints.

1.320.0 (2020-05-22)
------------------

* Feature - Updated the partitions source data the determines the AWS service regions and endpoints.

1.319.0 (2020-05-21)
------------------

* Feature - Updated the partitions source data the determines the AWS service regions and endpoints.

1.318.0 (2020-05-19)
------------------

* Feature - Updated the partitions source data the determines the AWS service regions and endpoints.

1.317.0 (2020-05-18)
------------------

* Feature - Updated the partitions source data the determines the AWS service regions and endpoints.

1.316.0 (2020-05-15)
------------------

* Feature - Updated the partitions source data the determines the AWS service regions and endpoints.

1.315.0 (2020-05-14)
------------------

* Feature - Updated the partitions source data the determines the AWS service regions and endpoints.

1.314.0 (2020-05-13)
------------------

* Feature - Added support for enumerating regions for `Aws::Macie2`.

1.313.0 (2020-05-11)
------------------

* Feature - Updated the partitions source data the determines the AWS service regions and endpoints.

1.312.0 (2020-05-08)
------------------

* Feature - Updated the partitions source data the determines the AWS service regions and endpoints.

1.311.0 (2020-05-07)
------------------

* Feature - Updated the partitions source data the determines the AWS service regions and endpoints.

1.310.0 (2020-05-06)
------------------

* Feature - Updated the partitions source data the determines the AWS service regions and endpoints.

1.309.0 (2020-05-04)
------------------

* Feature - Updated the partitions source data the determines the AWS service regions and endpoints.

1.308.0 (2020-05-01)
------------------

* Feature - Updated the partitions source data the determines the AWS service regions and endpoints.

1.307.0 (2020-04-30)
------------------

* Feature - Updated the partitions source data the determines the AWS service regions and endpoints.

1.306.0 (2020-04-29)
------------------

* Feature - Added support for enumerating regions for `Aws::IoTSiteWise`.

1.305.0 (2020-04-28)
------------------

* Feature - Updated the partitions source data the determines the AWS service regions and endpoints.

1.304.0 (2020-04-27)
------------------

* Feature - Updated the partitions source data the determines the AWS service regions and endpoints.

1.303.0 (2020-04-24)
------------------

* Feature - Added support for enumerating regions for `Aws::ElasticInference`.

1.302.0 (2020-04-23)
------------------

* Feature - Updated the partitions source data the determines the AWS service regions and endpoints.

1.301.0 (2020-04-22)
------------------

* Feature - Updated the partitions source data the determines the AWS service regions and endpoints.

1.300.0 (2020-04-21)
------------------

* Feature - Updated the partitions source data the determines the AWS service regions and endpoints.

1.299.0 (2020-04-20)
------------------

* Feature - Added support for enumerating regions for `Aws::Synthetics`.

1.298.0 (2020-04-17)
------------------

* Feature - Updated the partitions source data the determines the AWS service regions and endpoints.

1.297.0 (2020-04-16)
------------------

* Feature - Updated the partitions source data the determines the AWS service regions and endpoints.

1.296.0 (2020-04-08)
------------------

* Feature - Updated the partitions source data the determines the AWS service regions and endpoints.

1.295.0 (2020-04-06)
------------------

* Feature - Updated the partitions source data the determines the AWS service regions and endpoints.

1.294.0 (2020-04-03)
------------------

* Feature - Updated the partitions source data the determines the AWS service regions and endpoints.

1.293.0 (2020-04-01)
------------------

* Feature - Updated the partitions source data the determines the AWS service regions and endpoints.

1.292.0 (2020-03-31)
------------------

* Feature - Added support for enumerating regions for `Aws::ElasticInference`.

1.291.0 (2020-03-30)
------------------

* Feature - Updated the partitions source data the determines the AWS service regions and endpoints.

1.290.0 (2020-03-27)
------------------

* Feature - Updated the partitions source data the determines the AWS service regions and endpoints.

1.289.0 (2020-03-26)
------------------

* Feature - Updated the partitions source data the determines the AWS service regions and endpoints.

1.288.0 (2020-03-25)
------------------

* Feature - Updated the partitions source data the determines the AWS service regions and endpoints.

1.287.0 (2020-03-24)
------------------

* Feature - Updated the partitions source data the determines the AWS service regions and endpoints.

1.286.0 (2020-03-20)
------------------

* Feature - Updated the partitions source data the determines the AWS service regions and endpoints.

* Issue - Change the default of sts_regional_endpoints from 'legacy' to 'regional'.

1.285.0 (2020-03-18)
------------------

* Feature - Updated the partitions source data the determines the AWS service regions and endpoints.

1.284.0 (2020-03-17)
------------------

* Feature - Updated the partitions source data the determines the AWS service regions and endpoints.

1.283.0 (2020-03-16)
------------------

* Feature - Updated the partitions source data the determines the AWS service regions and endpoints.

1.282.0 (2020-03-12)
------------------

* Feature - Updated the partitions source data the determines the AWS service regions and endpoints.

1.281.0 (2020-03-06)
------------------

* Feature - Updated the partitions source data the determines the AWS service regions and endpoints.

1.280.0 (2020-03-05)
------------------

* Feature - Updated the partitions source data the determines the AWS service regions and endpoints.

1.279.0 (2020-03-02)
------------------

* Feature - Updated the partitions source data the determines the AWS service regions and endpoints.

1.278.0 (2020-02-27)
------------------

* Feature - Updated the partitions source data the determines the AWS service regions and endpoints.

1.277.0 (2020-02-26)
------------------

* Feature - Updated the partitions source data the determines the AWS service regions and endpoints.

1.276.0 (2020-02-25)
------------------

* Feature - Updated the partitions source data the determines the AWS service regions and endpoints.

1.275.0 (2020-02-19)
------------------

* Feature - Updated the partitions source data the determines the AWS service regions and endpoints.

1.274.0 (2020-02-17)
------------------

* Feature - Updated the partitions source data the determines the AWS service regions and endpoints.

1.273.0 (2020-02-13)
------------------

* Feature - Updated the partitions source data the determines the AWS service regions and endpoints.

1.272.0 (2020-02-10)
------------------

* Feature - Updated the partitions source data the determines the AWS service regions and endpoints.

1.271.0 (2020-02-07)
------------------

* Feature - Updated the partitions source data the determines the AWS service regions and endpoints.

1.270.0 (2020-02-04)
------------------

* Feature - Updated the partitions source data the determines the AWS service regions and endpoints.

1.269.0 (2020-01-24)
------------------

* Feature - Updated the partitions source data the determines the AWS service regions and endpoints.

1.268.0 (2020-01-23)
------------------

* Feature - Updated the partitions source data the determines the AWS service regions and endpoints.

1.267.0 (2020-01-21)
------------------

* Feature - Updated the partitions source data the determines the AWS service regions and endpoints.

1.266.0 (2020-01-17)
------------------

* Feature - Updated the partitions source data the determines the AWS service regions and endpoints.

1.265.0 (2020-01-16)
------------------

* Feature - Updated the partitions source data the determines the AWS service regions and endpoints.

1.264.0 (2020-01-15)
------------------

* Feature - Updated the partitions source data the determines the AWS service regions and endpoints.

1.263.0 (2020-01-10)
------------------

* Feature - Updated the partitions source data the determines the AWS service regions and endpoints.

1.262.0 (2020-01-06)
------------------

* Feature - Updated the partitions source data the determines the AWS service regions and endpoints.

1.261.0 (2020-01-02)
------------------

* Feature - Updated the partitions source data the determines the AWS service regions and endpoints.

1.260.0 (2019-12-23)
------------------

* Feature - Updated the partitions source data the determines the AWS service regions and endpoints.

1.259.0 (2019-12-20)
------------------

* Feature - Updated the partitions source data the determines the AWS service regions and endpoints.

1.258.0 (2019-12-19)
------------------

* Feature - Added support for enumerating regions for `Aws::CodeStarconnections`.

1.257.0 (2019-12-18)
------------------

* Feature - Updated the partitions source data the determines the AWS service regions and endpoints.

1.256.0 (2019-12-16)
------------------

* Feature - Updated the partitions source data the determines the AWS service regions and endpoints.

1.255.0 (2019-12-13)
------------------

* Feature - Added support for enumerating regions for `Aws::Detective`.

1.254.0 (2019-12-12)
------------------

* Feature - Updated the partitions source data the determines the AWS service regions and endpoints.

1.253.0 (2019-12-11)
------------------

* Feature - Updated the partitions source data the determines the AWS service regions and endpoints.

1.252.0 (2019-12-09)
------------------

* Feature - Updated the partitions source data the determines the AWS service regions and endpoints.

1.251.0 (2019-12-05)
------------------

* Feature - Added support for enumerating regions for `Aws::KinesisVideoSignalingChannels`.

1.250.0 (2019-12-04)
------------------

* Feature - Added support for enumerating regions for `Aws::EBS`.

1.249.0 (2019-12-03)
------------------

* Feature - Added support for enumerating regions for `Aws::Outposts`.

* Feature - Added support for enumerating regions for `Aws::NetworkManager`.

* Feature - Added support for enumerating regions for `Aws::Kendra`.

* Feature - Added support for enumerating regions for `Aws::FraudDetector`.

* Feature - Added support for enumerating regions for `Aws::ComputeOptimizer`.

* Feature - Added support for enumerating regions for `Aws::CodeGuruReviewer`.

* Feature - Added support for enumerating regions for `Aws::CodeGuruProfiler`.

* Feature - Added support for enumerating regions for `Aws::AugmentedAIRuntime`.

1.248.0 (2019-12-02)
------------------

* Feature - Added support for enumerating regions for `Aws::AccessAnalyzer`.

1.247.0 (2019-12-02)
------------------

* Feature - Added support for enumerating regions for `Aws::Schemas`.

* Feature - Added support for enumerating regions for `Aws::Imagebuilder`.

1.246.0 (2019-11-26)
------------------

* Feature - Added support for enumerating regions for `Aws::ElasticInference`.

1.245.0 (2019-11-25)
------------------

* Feature - Added support for enumerating regions for `Aws::WAFV2`.

* Feature - Added support for enumerating regions for `Aws::IoTSecureTunneling`.

* Feature - Added support for enumerating regions for `Aws::AppConfig`.

1.244.0 (2019-11-22)
------------------

* Feature - Added support for enumerating regions for `Aws::AutoScalingPlans`.

* Feature - Added `Partition#region?` and `Partition#service?` methods.

1.243.0 (2019-11-21)
------------------

* Feature - Added support for enumerating regions for `Aws::ConnectParticipant`.


1.242.0 (2019-11-20)
------------------

* Feature - Added support for enumerating regions for `Aws::MigrationHubConfig`.

1.241.0 (2019-11-19)
------------------

* Feature - Updated the partitions source data the determines the AWS service regions and endpoints.

1.240.0 (2019-11-14)
------------------

* Feature - Updated the partitions source data the determines the AWS service regions and endpoints.

1.239.0 (2019-11-13)
------------------

* Feature - Added support for enumerating regions for `Aws::SESV2`.

* Feature - Added support for enumerating regions for `Aws::DataExchange`.

* Feature - Added support for S3 IAD regional endpoint.

1.238.0 (2019-11-12)
------------------

* Feature - Added support for enumerating regions for `Aws::MarketplaceCatalog`.

1.237.0 (2019-11-08)
------------------

* Feature - Updated the partitions source data the determines the AWS service regions and endpoints.

1.236.0 (2019-11-07)
------------------

* Feature - Added support for enumerating regions for `Aws::SSOOIDC`.

* Feature - Added support for enumerating regions for `Aws::SSO`.

1.235.0 (2019-11-06)
------------------

* Feature - Updated the partitions source data the determines the AWS service regions and endpoints.

1.234.0 (2019-11-06)
------------------

* Feature - Added support for enumerating regions for `Aws::SavingsPlans`.

1.233.0 (2019-11-05)
------------------

* Feature - Added support for enumerating regions for `Aws::CodeStarNotifications`.

1.232.0 (2019-10-31)
------------------

* Feature - Updated the partitions source data the determines the AWS service regions and endpoints.

1.231.0 (2019-10-30)
------------------

* Feature - Updated the partitions source data the determines the AWS service regions and endpoints.

1.230.0 (2019-10-28)
------------------

* Feature - Updated the partitions source data the determines the AWS service regions and endpoints.

1.229.0 (2019-10-28)
------------------

* Feature - Updated the partitions source data the determines the AWS service regions and endpoints.

1.228.0 (2019-10-23)
------------------

* Feature - Updated the partitions source data the determines the AWS service regions and endpoints.

1.227.0 (2019-10-22)
------------------

* Feature - Updated the partitions source data the determines the AWS service regions and endpoints.

1.226.0 (2019-10-18)
------------------

* Feature - Updated the partitions source data the determines the AWS service regions and endpoints.

1.225.0 (2019-10-17)
------------------

* Feature - Updated the partitions source data the determines the AWS service regions and endpoints.

1.224.0 (2019-10-16)
------------------

* Feature - Updated the partitions source data the determines the AWS service regions and endpoints.

1.223.0 (2019-10-11)
------------------

* Feature - Updated the partitions source data the determines the AWS service regions and endpoints.

1.222.0 (2019-10-10)
------------------

* Feature - Updated the partitions source data the determines the AWS service regions and endpoints.

1.221.0 (2019-10-08)
------------------

* Feature - Updated the partitions source data the determines the AWS service regions and endpoints.

1.220.0 (2019-09-30)
------------------

* Feature - Updated the partitions source data the determines the AWS service regions and endpoints.

1.219.0 (2019-09-26)
------------------

* Feature - Updated the partitions source data the determines the AWS service regions and endpoints.

1.218.0 (2019-09-23)
------------------

* Feature - Updated the partitions source data the determines the AWS service regions and endpoints.

1.217.0 (2019-09-20)
------------------

* Feature - Updated the partitions source data the determines the AWS service regions and endpoints.

1.216.0 (2019-09-19)
------------------

* Feature - Updated the partitions source data the determines the AWS service regions and endpoints.

1.215.0 (2019-09-18)
------------------

* Feature - Updated the partitions source data the determines the AWS service regions and endpoints.

1.214.0 (2019-09-17)
------------------

* Feature - Updated the partitions source data the determines the AWS service regions and endpoints.

1.213.0 (2019-09-16)
------------------

* Feature - Updated the partitions source data the determines the AWS service regions and endpoints.

1.212.0 (2019-09-12)
------------------

* Feature - Added support for enumerating regions for `Aws::WorkMailMessageFlow`.

1.211.0 (2019-09-09)
------------------

* Feature - Added support for enumerating regions for `Aws::QLDBSession`.

* Feature - Added support for enumerating regions for `Aws::QLDB`.

1.210.0 (2019-09-06)
------------------

* Feature - Updated the partitions source data the determines the AWS service regions and endpoints.

1.209.0 (2019-09-05)
------------------

* Feature - Updated the partitions source data the determines the AWS service regions and endpoints.

1.208.0 (2019-09-04)
------------------

* Feature - Updated the partitions source data the determines the AWS service regions and endpoints.

1.207.0 (2019-08-27)
------------------

* Feature - Updated the partitions source data the determines the AWS service regions and endpoints.

1.206.0 (2019-08-23)
------------------

* Feature - Updated the partitions source data the determines the AWS service regions and endpoints.

1.205.0 (2019-08-22)
------------------

* Feature - Updated the partitions source data the determines the AWS service regions and endpoints.

1.204.0 (2019-08-21)
------------------

* Feature - Added support for enumerating regions for `Aws::ForecastService`.

* Feature - Added support for enumerating regions for `Aws::ForecastQueryService`.

1.203.0 (2019-08-16)
------------------

* Feature - Updated the partitions source data the determines the AWS service regions and endpoints.

1.202.0 (2019-08-14)
------------------

* Feature - Updated the partitions source data the determines the AWS service regions and endpoints.

1.201.0 (2019-08-13)
------------------

* Feature - Updated the partitions source data the determines the AWS service regions and endpoints.

1.200.0 (2019-08-12)
------------------

* Feature - Updated the partitions source data the determines the AWS service regions and endpoints.

1.199.0 (2019-08-09)
------------------

* Feature - Updated the partitions source data the determines the AWS service regions and endpoints.

1.198.0 (2019-08-08)
------------------

* Feature - Added support for enumerating regions for `Aws::LakeFormation`.

1.197.0 (2019-08-07)
------------------

* Feature - Updated the partitions source data the determines the AWS service regions and endpoints.

1.196.0 (2019-08-02)
------------------

* Feature - Updated the partitions source data the determines the AWS service regions and endpoints.

1.195.0 (2019-07-30)
------------------

* Feature - Updated the partitions source data the determines the AWS service regions and endpoints.

1.194.0 (2019-07-29)
------------------

* Feature - Updated the partitions source data the determines the AWS service regions and endpoints.

1.193.0 (2019-07-25)
------------------

* Feature - Updated the partitions source data the determines the AWS service regions and endpoints.

1.192.0 (2019-07-24)
------------------

* Feature - Updated the partitions source data the determines the AWS service regions and endpoints.

1.191.0 (2019-07-22)
------------------

* Feature - Updated the partitions source data the determines the AWS service regions and endpoints.

1.190.0 (2019-07-19)
------------------

* Feature - Updated the partitions source data the determines the AWS service regions and endpoints.

1.189.0 (2019-07-12)
------------------

* Feature - Updated the partitions source data the determines the AWS service regions and endpoints.

1.188.0 (2019-07-11)
------------------

* Feature - Added support for enumerating regions for `Aws::EventBridge`.

1.187.0 (2019-07-10)
------------------

* Feature - Updated the partitions source data the determines the AWS service regions and endpoints.

1.186.0 (2019-07-09)
------------------

* Feature - Updated the partitions source data the determines the AWS service regions and endpoints.

1.185.0 (2019-07-08)
------------------

* Feature - Updated the partitions source data the determines the AWS service regions and endpoints.

1.184.0 (2019-07-02)
------------------

* Feature - Updated the partitions source data the determines the AWS service regions and endpoints.

1.183.0 (2019-07-01)
------------------

* Feature - Updated the partitions source data the determines the AWS service regions and endpoints.

1.182.0 (2019-06-28)
------------------

* Feature - Updated the partitions source data the determines the AWS service regions and endpoints.

1.181.0 (2019-06-27)
------------------

* Feature - Added support for enumerating regions for `Aws::EC2InstanceConnect`.

1.180.0 (2019-06-27)
------------------

* Feature - Updated the partitions source data the determines the AWS service regions and endpoints.

1.179.0 (2019-06-26)
------------------

* Feature - Updated the partitions source data the determines the AWS service regions and endpoints.

1.178.0 (2019-06-24)
------------------

* Feature - Added support for enumerating regions for `Aws::ServiceQuotas`.

* Feature - Added support for enumerating regions for `Aws::ApplicationInsights`.

1.177.0 (2019-06-20)
------------------

* Feature - Updated the partitions source data the determines the AWS service regions and endpoints.

1.176.0 (2019-06-17)
------------------

* Feature - Updated the partitions source data the determines the AWS service regions and endpoints.

1.175.0 (2019-06-14)
------------------

* Feature - Updated the partitions source data the determines the AWS service regions and endpoints.

1.174.0 (2019-06-10)
------------------

* Feature - Added support for enumerating regions for `Aws::PersonalizeRuntime`.

* Feature - Added support for enumerating regions for `Aws::PersonalizeEvents`.

* Feature - Added support for enumerating regions for `Aws::Personalize`.

1.173.0 (2019-06-07)
------------------

* Feature - Updated the partitions source data the determines the AWS service regions and endpoints.

1.172.0 (2019-06-04)
------------------

* Feature - Updated the partitions source data the determines the AWS service regions and endpoints.

1.171.0 (2019-06-03)
------------------

* Feature - Updated the partitions source data the determines the AWS service regions and endpoints.

1.170.0 (2019-05-30)
------------------

* Feature - Added support for enumerating regions for `Aws::IoTEventsData`.

* Feature - Added support for enumerating regions for `Aws::IoTEvents`.

1.169.0 (2019-05-29)
------------------

* Feature - Added support for enumerating regions for `Aws::IoTThingsGraph`.

1.168.0 (2019-05-28)
------------------

* Feature - Added support for enumerating regions for `Aws::GroundStation`.

1.167.0 (2019-05-23)
------------------

* Feature - Updated the partitions source data the determines the AWS service regions and endpoints.

1.166.0 (2019-05-22)
------------------

* Feature - Updated the partitions source data the determines the AWS service regions and endpoints.

1.165.0 (2019-05-21)
------------------

* Feature - Updated the partitions source data the determines the AWS service regions and endoints.

1.164.0 (2019-05-20)
------------------

* Feature - Added support for enumerating regions for `Aws::MediaPackageVod`.

1.163.0 (2019-05-17)
------------------

* Feature - Updated the partitions source data the determines the AWS service regions and endoints.

1.162.0 (2019-05-15)
------------------

* Feature - Updated the partitions source data the determines the AWS service regions and endoints.

1.161.0 (2019-05-10)
------------------

* Feature - Updated the partitions source data the determines the AWS service regions and endoints.

1.160.0 (2019-05-08)
------------------

* Feature - Updated the partitions source data the determines the AWS service regions and endoints.

1.159.0 (2019-05-07)
------------------

* Feature - Updated the partitions source data the determines the AWS service regions and endoints.

1.158.0 (2019-05-03)
------------------

* Feature - Updated the partitions source data the determines the AWS service regions and endoints.

1.157.0 (2019-05-02)
------------------

* Feature - Updated the partitions source data the determines the AWS service regions and endoints.

1.156.0 (2019-04-30)
------------------

* Feature - Added support for enumerating regions for `Aws::ManagedBlockchain`.

1.155.0 (2019-04-29)
------------------

* Feature - Updated the partitions source data the determines the AWS service regions and endoints.

1.154.0 (2019-04-26)
------------------

* Feature - Updated the partitions source data the determines the AWS service regions and endoints.

1.153.0 (2019-04-25)
------------------

* Feature - Updated the partitions source data the determines the AWS service regions and endoints.

1.152.0 (2019-04-24)
------------------

* Feature - Updated the partitions source data the determines the AWS service regions and endoints.

1.151.0 (2019-04-18)
------------------

* Feature - Updated the partitions source data the determines the AWS service regions and endoints.

1.150.0 (2019-04-16)
------------------

* Feature - Updated the partitions source data the determines the AWS service regions and endoints.

1.149.0 (2019-04-03)
------------------

* Feature - Updated the partitions source data the determines the AWS service regions and endoints.

1.148.0 (2019-03-29)
------------------

* Feature - Updated the partitions source data the determines the AWS service regions and endoints.

1.147.0 (2019-03-26)
------------------

* Feature - Updated the partitions source data the determines the AWS service regions and endoints.

1.146.0 (2019-03-22)
------------------

* Feature - Updated the partitions source data the determines the AWS service regions and endoints.

1.145.0 (2019-03-21)
------------------

* Feature - Added support for enumerating regions for `Aws::TranscribeStreamingService`.

1.144.0 (2019-03-11)
------------------

* Feature - Updated the partitions source data the determines the AWS service regions and endoints.

1.143.0 (2019-03-07)
------------------

* Feature - Updated the partitions source data the determines the AWS service regions and endoints.

1.142.0 (2019-03-05)
------------------

* Feature - Added support for enumerating regions for `Aws::Textract`.

1.141.0 (2019-02-26)
------------------

* Feature - Updated the partitions source data the determines the AWS service regions and endoints.

1.140.0 (2019-02-20)
------------------

* Feature - Updated the partitions source data the determines the AWS service regions and endoints.

1.139.0 (2019-02-15)
------------------

* Feature - Updated the partitions source data the determines the AWS service regions and endoints.

1.138.0 (2019-02-13)
------------------

* Feature - Updated the partitions source data the determines the AWS service regions and endoints.

1.137.0 (2019-02-12)
------------------

* Feature - Updated the partitions source data the determines the AWS service regions and endoints.

1.136.0 (2019-01-25)
------------------

* Feature - Updated the partitions source data the determines the AWS service regions and endoints.

1.135.0 (2019-01-24)
------------------

* Feature - Added support for enumerating regions for `Aws::ECR`.

1.134.0 (2019-01-23)
------------------

* Feature - Added support for enumerating regions for `Aws::WorkLink`.

1.133.0 (2019-01-17)
------------------

* Feature - Updated the partitions source data the determines the AWS service regions and endoints.

1.132.0 (2019-01-16)
------------------

* Feature - Added support for enumerating regions for `Aws::Backup`.

1.131.0 (2019-01-10)
------------------

* Feature - Updated the partitions source data the determines the AWS service regions and endoints.

1.130.0 (2019-01-09)
------------------

* Feature - Added support for enumerating regions for `Aws::DocDB`.

1.129.0 (2019-01-07)
------------------

* Feature - Updated the partitions source data the determines the AWS service regions and endoints.

1.128.0 (2019-01-03)
------------------

* Feature - Updated the partitions source data the determines the AWS service regions and endoints.

1.127.0 (2018-12-21)
------------------

* Feature - Updated the partitions source data the determines the AWS service regions and endoints.

1.126.0 (2018-12-18)
------------------

* Feature - Added support for enumerating regions for `Aws::ApiGatewayV2`.

* Feature - Added support for enumerating regions for `Aws::ApiGatewayManagementApi`.

1.125.0 (2018-12-14)
------------------

* Feature - Updated the partitions source data the determines the AWS service regions and endoints.

1.124.0 (2018-12-13)
------------------

* Feature - Updated the partitions source data the determines the AWS service regions and endoints.

1.123.0 (2018-12-11)
------------------

* Feature - Updated the partitions source data the determines the AWS service regions and endoints.

1.122.0 (2018-12-04)
------------------

* Feature - Updated the partitions source data the determines the AWS service regions and endoints.

1.121.0 (2018-11-29)
------------------

* Feature - Added support for enumerating regions for `Aws::Kafka`.

1.120.0 (2018-11-29)
------------------

* Feature - Added support for enumerating regions for `Aws::LicenseManager`.

* Feature - Added support for enumerating regions for `Aws::AppMesh`.

1.119.0 (2018-11-28)
------------------

* Feature - Added support for enumerating regions for `Aws::SecurityHub`.

* Feature - Added support for enumerating regions for `Aws::FSx`.

1.118.0 (2018-11-28)
------------------

* Feature - Added support for enumerating regions for `Aws::MediaConnect`.

* Feature - Added support for enumerating regions for `Aws::KinesisAnalyticsV2`.

* Feature - Added support for enumerating regions for `Aws::ComprehendMedical`.

1.117.0 (2018-11-27)
------------------

* Feature - Added support for enumerating regions for `Aws::GlobalAccelerator`.

1.116.0 (2018-11-26)
------------------

* Feature - Added support for enumerating regions for `Aws::Transfer`.

* Feature - Added support for enumerating regions for `Aws::RoboMaker`.

* Feature - Added support for enumerating regions for `Aws::DataSync`.

* Feature - Added support for enumerating regions for `Aws::Amplify`.

1.115.0 (2018-11-20)
------------------

* Feature - Added support for enumerating regions for `Aws::RDSDataService`.

* Feature - Added support for enumerating regions for `Aws::QuickSight`.

1.114.0 (2018-11-15)
------------------

* Feature - Added support for enumerating regions for `Aws::S3Control`.

* Feature - Added support for enumerating regions for `Aws::Route53Resolver`.

* Feature - Added support for enumerating regions for `Aws::RAM`.

* Feature - Added support for enumerating regions for `Aws::PinpointSMSVoice`.

1.113.0 (2018-11-14)
------------------

* Feature - Updated the partitions source data the determines the AWS service regions and endoints.

1.112.0 (2018-11-13)
------------------

* Feature - Updated the partitions source data the determines the AWS service regions and endoints.

1.111.0 (2018-11-09)
------------------

* Feature - Updated the partitions source data the determines the AWS service regions and endoints.

1.110.0 (2018-11-08)
------------------

* Feature - Updated the partitions source data the determines the AWS service regions and endoints.

1.109.0 (2018-11-07)
------------------

* Feature - Updated the partitions source data the determines the AWS service regions and endoints.

1.108.0 (2018-11-06)
------------------

* Feature - Added support for enumerating regions for `Aws::PinpointEmail`.

1.107.0 (2018-10-30)
------------------

* Feature - Added support for enumerating regions for `Aws::Chime`.

1.106.0 (2018-10-22)
------------------

* Feature - Updated the partitions source data the determines the AWS service regions and endoints.

1.105.0 (2018-09-26)
------------------

* Feature - Updated the partitions source data the determines the AWS service regions and endoints.

1.104.0 (2018-09-10)
------------------

* Feature - Updated the partitions source data the determines the AWS service regions and endoints.

1.103.0 (2018-09-06)
------------------

* Feature - Updated the partitions source data the determines the AWS service regions and endoints.

1.102.0 (2018-08-27)
------------------

* Feature - Added support for enumerating regions for `Aws::Signer`.

1.101.0 (2018-08-27)
------------------

* Feature - Added support for enumerating regions for `Aws::signer`.

1.100.0 (2018-08-15)
------------------

* Feature - Updated the partitions source data the determines the AWS service regions and endoints.

1.99.0 (2018-08-14)
------------------

* Feature - Updated the partitions source data the determines the AWS service regions and endoints.

1.98.0 (2018-08-13)
------------------

* Feature - Added support for enumerating regions for `Aws::SageMaker`.

1.97.0 (2018-08-02)
------------------

* Feature - Updated the partitions source data the determines the AWS service regions and endoints.

1.96.0 (2018-07-12)
------------------

* Feature - Added support for enumerating regions for `Aws::DLM`.

1.95.0 (2018-07-03)
------------------

* Feature - Updated the partitions source data the determines the AWS service regions and endoints.

1.94.0 (2018-06-22)
------------------

* Feature - Updated the partitions source data the determines the AWS service regions and endoints.

1.93.0 (2018-06-21)
------------------

* Feature - Added support for enumerating regions for `Aws::Macie`.

1.92.0 (2018-06-19)
------------------

* Feature - Updated the partitions source data the determines the AWS service regions and endoints.

1.91.0 (2018-06-04)
------------------

* Feature - Added support for enumerating regions for `Aws::EKS`.

1.90.0 (2018-06-01)
------------------

* Feature - Added support for enumerating regions for `Aws::MediaTailor`.

1.89.1 (2018-05-31)
------------------

* Issue - Revert a few improperly configured endpoints.

1.89.0 (2018-05-30)
------------------

* Feature - Added support for enumerating regions for `Aws::Neptune`.

1.88.0 (2018-05-29)
------------------

* Feature - Added support for enumerating regions for `Aws::PI`.

1.87.0 (2018-05-14)
------------------

* Feature - Added support for enumerating regions for `Aws::IoT1ClickProjects`.

* Feature - Added support for enumerating regions for `Aws::IoT1ClickDevicesService`.

1.86.0 (2018-05-10)
------------------

* Feature - Updated the partitions source data the determines the AWS service regions and endoints.

1.85.0 (2018-05-10)
------------------

* Feature - Updated the partitions source data the determines the AWS service regions and endoints.

1.84.0 (2018-05-07)
------------------

* Feature - Updated the partitions source data the determines the AWS service regions and endoints.

1.83.0 (2018-05-03)
------------------

* Feature - Updated the partitions source data the determines the AWS service regions and endoints.

1.82.0 (2018-04-26)
------------------

* Feature - Updated the partitions source data the determines the AWS service regions and endoints.

1.81.0 (2018-04-23)
------------------

* Feature - Added support for enumerating regions for `Aws::IoTAnalytics`.

1.80.0 (2018-04-10)
------------------

* Feature - Updated the partitions source data the determines the AWS service regions and endoints.

1.79.0 (2018-04-09)
------------------

* Feature - Updated the partitions source data the determines the AWS service regions and endoints.

1.78.0 (2018-04-05)
------------------

* Feature - Updated the partitions source data the determines the AWS service regions and endoints.

1.77.0 (2018-04-04)
------------------

* Feature - Added support for enumerating regions for `Aws::SecretsManager`.

* Feature - Added support for enumerating regions for `Aws::FMS`.

* Feature - Added support for enumerating regions for `Aws::ACMPCA`.

1.76.0 (2018-03-30)
------------------

* Feature - Added support for enumerating regions for `Aws::Connect`.

1.75.0 (2018-03-29)
------------------

* Feature - Updated the partitions source data the determines the AWS service regions and endoints.

1.74.0 (2018-03-28)
------------------

* Feature - Updated the partitions source data the determines the AWS service regions and endoints.

1.73.0 (2018-03-27)
------------------

* Feature - Updated the partitions source data the determines the AWS service regions and endoints.

1.72.0 (2018-03-22)
------------------

* Feature - Updated the partitions source data the determines the AWS service regions and endoints.

1.71.0 (2018-03-20)
------------------

* Feature - Updated the partitions source data the determines the AWS service regions and endoints.

1.70.0 (2018-03-07)
------------------

* Feature - Updated the partitions source data the determines the AWS service regions and endoints.

1.69.0 (2018-03-06)
------------------

* Feature - Updated the partitions source data the determines the AWS service regions and endoints.

1.68.0 (2018-02-28)
------------------

* Feature - Updated the partitions source data the determines the AWS service regions and endoints.

1.67.0 (2018-02-23)
------------------

* Feature - Updated the partitions source data the determines the AWS service regions and endoints.

1.66.0 (2018-02-22)
------------------

* Feature - Updated the partitions source data the determines the AWS service regions and endoints.

1.65.0 (2018-02-21)
------------------

* Feature - Updated the partitions source data the determines the AWS service regions and endoints.

1.64.0 (2018-02-20)
------------------

* Feature - Updated the partitions source data the determines the AWS service regions and endoints.

1.63.0 (2018-02-15)
------------------

* Feature - Updated the partitions source data the determines the AWS service regions and endoints.

1.62.0 (2018-02-14)
------------------

* Feature - Updated the partitions source data the determines the AWS service regions and endoints.

1.61.0 (2018-02-13)
------------------

* Feature - Updated the partitions source data the determines the AWS service regions and endoints.

1.60.0 (2018-02-12)
------------------

* Feature - Updated the partitions source data the determines the AWS service regions and endoints.

1.59.0 (2018-02-06)
------------------

* Feature - Updated the partitions source data the determines the AWS service regions and endoints.

1.58.0 (2018-02-05)
------------------

* Feature - Updated the partitions source data the determines the AWS service regions and endoints.

1.57.0 (2018-01-25)
------------------

* Feature - Updated the partitions source data the determines the AWS service regions and endoints.

1.56.0 (2018-01-19)
------------------

* Feature - Added support for enumerating regions for `Aws::TranscribeService`.

1.55.0 (2018-01-17)
------------------

* Feature - Added support for enumerating regions for `Aws::AutoScalingPlans`.

1.54.0 (2018-01-15)
------------------

* Feature - Updated the partitions source data the determines the AWS service regions and endoints.

1.53.0 (2017-12-29)
------------------

* Feature - Updated the partitions source data the determines the AWS service regions and endoints.

1.52.0 (2017-12-21)
------------------

* Feature - Updated the partitions source data the determines the AWS service regions and endoints.

1.51.0 (2017-12-20)
------------------

* Feature - Updated the partitions source data the determines the AWS service regions and endoints.

1.50.0 (2017-12-19)
------------------

* Feature - Updated the partitions source data the determines the AWS service regions and endoints.

1.49.0 (2017-12-19)
------------------

* Feature - Updated the partitions source data the determines the AWS service regions and endoints.

1.48.0 (2017-12-14)
------------------

* Feature - Updated the partitions source data the determines the AWS service regions and endoints.

1.47.0 (2017-12-12)
------------------

* Feature - Added support for enumerating regions for `Aws::WorkMail`.

1.46.0 (2017-12-11)
------------------

* Feature - Updated the partitions source data the determines the AWS service regions and endoints.

1.45.0 (2017-12-05)
------------------

* Feature - Added support for enumerating regions for `Aws::ServiceDiscovery`.

1.44.0 (2017-11-30)
------------------

* Feature - Added support for enumerating regions for `Aws::ServerlessApplicationRepository`.

* Feature - Added support for enumerating regions for `Aws::Cloud9`.

* Feature - Added support for enumerating regions for `Aws::AlexaForBusiness`.

1.43.0 (2017-11-30)
------------------

* Feature - Added support for enumerating regions for `Aws::ResourceGroups`.

1.42.0 (2017-11-29)
------------------

* Feature - Added support for enumerating regions for `Aws::Translate`.

* Feature - Added support for enumerating regions for `Aws::SageMakerRuntime`.

* Feature - Added support for enumerating regions for `Aws::SageMaker`.

* Feature - Added support for enumerating regions for `Aws::KinesisVideoMedia`.

* Feature - Added support for enumerating regions for `Aws::KinesisVideoArchivedMedia`.

* Feature - Added support for enumerating regions for `Aws::KinesisVideo`.

* Feature - Added support for enumerating regions for `Aws::IoTJobsDataPlane`.

* Feature - Added support for enumerating regions for `Aws::Comprehend`.

1.41.0 (2017-11-29)
------------------

* Feature - Added support for enumerating regions for `Aws::MQ`.

* Feature - Added support for enumerating regions for `Aws::GuardDuty`.

* Feature - Added support for enumerating regions for `Aws::AppSync`.

1.40.0 (2017-11-27)
------------------

* Feature - Added support for enumerating regions for `Aws::MediaStoreData`.

* Feature - Added support for enumerating regions for `Aws::MediaStore`.

* Feature - Added support for enumerating regions for `Aws::MediaPackage`.

* Feature - Added support for enumerating regions for `Aws::MediaLive`.

* Feature - Added support for enumerating regions for `Aws::MediaConvert`.

1.39.0 (2017-11-22)
------------------

* Feature - Updated the partitions source data the determines the AWS service regions and endoints.

1.38.0 (2017-11-22)
------------------

* Feature - Updated the partitions source data the determines the AWS service regions and endoints.

1.37.0 (2017-11-20)
------------------

* Feature - Added support for enumerating regions for `Aws::CostExplorer`.

1.36.0 (2017-11-17)
------------------

* Feature - Updated the partitions source data the determines the AWS service regions and endoints.

1.35.0 (2017-11-15)
------------------

* Feature - Updated the partitions source data the determines the AWS service regions and endoints.

1.34.0 (2017-11-09)
------------------

* Feature - Updated the partitions source data the determines the AWS service regions and endoints.

1.33.0 (2017-11-08)
------------------

* Feature - Updated the partitions source data the determines the AWS service regions and endoints.

1.32.0 (2017-11-07)
------------------

* Feature - Updated the partitions source data the determines the AWS service regions and endoints.

1.31.0 (2017-11-07)
------------------

* Feature - Added support for enumerating regions for `Aws::Pricing`.

1.30.0 (2017-11-03)
------------------

* Feature - Updated the partitions source data the determines the AWS service regions and endoints.

1.29.0 (2017-11-02)
------------------

* Feature - Updated the partitions source data the determines the AWS service regions and endoints.

1.28.0 (2017-11-01)
------------------

* Feature - Updated the partitions source data the determines the AWS service regions and endoints.

1.27.0 (2017-10-26)
------------------

* Feature - Updated the partitions source data the determines the AWS service regions and endoints.

* Issue - Handle service identifier with empty value.

1.26.0 (2017-10-17)
------------------

* Feature - Updated the partitions source data the determines the AWS service regions and endoints.

1.25.0 (2017-10-11)
------------------

* Feature - Updated the partitions source data the determines the AWS service regions and endoints.

1.24.0 (2017-09-27)
------------------

* Feature - Updated the partitions source data the determines the AWS service regions and endoints.

1.23.0 (2017-09-22)
------------------

* Feature - Updated the partitions source data the determines the AWS service regions and endoints.

1.22.0 (2017-09-20)
------------------

* Feature - Updated the partitions source data the determines the AWS service regions and endoints.

1.21.0 (2017-09-12)
------------------

* Feature - Updated the partitions source data the determines the AWS service regions and endoints.

1.20.0 (2017-09-07)
------------------

* Feature - Updated the partitions source data the determines the AWS service regions and endoints.

1.19.0 (2017-09-05)
------------------

* Feature - Updated the partitions source data the determines the AWS service regions and endoints.

1.18.0 (2017-09-01)
------------------

* Feature - Added support for enumerating regions for `Aws::Mobile`.

1.17.0 (2017-08-31)
------------------

* Feature - Updated the partitions source data the determines the AWS service regions and endoints.

* Issue - Update the `aws-partitions` gemspec metadata

1.16.0 (2017-08-23)
------------------

* Feature - Updated the partitions source data the determines the AWS service regions and endoints.

1.15.0 (2017-08-18)
------------------

* Feature - Updated the partitions source data the determines the AWS service regions and endoints.

1.14.0 (2017-08-15)
------------------

* Feature - Updated the partitions source data the determines the AWS service regions and endoints.

1.13.0 (2017-08-14)
------------------

* Feature - Added support for enumerating regions for `Aws::MigrationHub`.

* Feature - Added support for enumerating regions for `Aws::Glue`.

* Feature - Added support for enumerating regions for `Aws::CloudHSMV2`.

1.12.0 (2017-07-31)
------------------

* Feature - Updated the partitions source data the determines the AWS service regions and endoints.

1.11.0 (2017-07-06)
------------------

* Feature - Updated the partitions source data the determines the AWS service regions and endoints.

1.10.0 (2017-06-29)
------------------

* Feature - Updated the partitions source data the determines the AWS service regions and endoints.

1.9.0 (2017-06-26)
------------------

* Feature - Added support for enumerating regions for `Aws::Greengrass`.

* Feature - Added support for enumerating regions for `Aws::DAX`.

1.8.0 (2017-05-23)
------------------

* Feature - Added support for enumerating regions for `Aws::Athena`.

1.7.0 (2017-05-05)
------------------

* Feature - Added support for enumerating regions for `Aws::States`.

* Feature - Added support for enumerating regions for `Aws::MarketplaceEntitlementService`.

* Feature - Added support for enumerating regions for `Aws::Lex`.

1.6.0 (2017-04-21)
------------------

* Feature - Added support for enumerating regions for `Aws::ResourceGroupsTaggingAPI`.

* Feature - Added support for enumerating regions for `Aws::LexModelBuildingService`.

* Feature - Added support for enumerating regions for `Aws::CodeStar`.

1.5.0 (2017-03-09)
------------------

* Feature - Added support for enumerating regions for `Aws::WorkDocs`.

1.4.0 (2017-03-08)
------------------

* Feature - Updated the partitions source data the determines the AWS service regions and endoints.

1.3.0 (2017-03-07)
------------------

* Feature - Added support for enumerating regions for `Aws::Organizations`.

* Feature - Added support for enumerating regions for `Aws::MTurk`.

* Feature - Added support for enumerating regions for `Aws::LexRuntimeService`.

* Feature - Added support for enumerating regions for `Aws::CloudDirectory`.

1.2.0 (2017-01-24)
------------------

* Feature - Added support for enumerating regions for `Aws::Batch`.

1.1.0 (2016-12-09)
------------------

* Feature - Added support for enumerating regions for `Aws::XRay`.

* Feature - Added support for enumerating regions for `Aws::WAFRegional`.

* Feature - Added support for enumerating regions for `Aws::Shield`.

* Feature - Added support for enumerating regions for `Aws::SFN`.

* Feature - Added support for enumerating regions for `Aws::Rekognition`.

* Feature - Added support for enumerating regions for `Aws::Polly`.

* Feature - Added support for enumerating regions for `Aws::Pinpoint`.

* Feature - Added support for enumerating regions for `Aws::OpsWorksCM`.

* Feature - Added support for enumerating regions for `Aws::Lightsail`.

* Feature - Added support for enumerating regions for `Aws::Health`.

* Feature - Added support for enumerating regions for `Aws::CodeBuild`.

* Feature - Added support for enumerating regions for `Aws::AppStream`.

1.0.0 (2016-12-05)
------------------

* Feature - Initial release of the `aws-partitions` gem.<|MERGE_RESOLUTION|>--- conflicted
+++ resolved
@@ -1,9 +1,8 @@
 Unreleased Changes
 ------------------
 
-<<<<<<< HEAD
 * Feature - Support modeled dualstack endpoints in `Aws::Partitions::EndpointProvider`.
-=======
+
 1.500.0 (2021-09-10)
 ------------------
 
@@ -45,7 +44,6 @@
 ------------------
 
 * Feature - Updated the partitions source data the determines the AWS service regions and endpoints.
->>>>>>> ba9c0ce1
 
 1.492.0 (2021-08-27)
 ------------------

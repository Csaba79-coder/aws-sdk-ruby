Unreleased Changes
------------------

<<<<<<< HEAD
* Feature - Support FIPS endpoints for S3 Outposts using Bucket and Access Point ARNs.
=======
1.41.0 (2021-10-18)
------------------

* Feature - Code Generated Changes, see `./build_tools` or `aws-sdk-core`'s CHANGELOG.md for details.
>>>>>>> c493831d

1.40.0 (2021-09-02)
------------------

* Feature - S3 Multi-Region Access Points provide a single global endpoint to access a data set that spans multiple S3 buckets in different AWS Regions.

1.39.0 (2021-09-01)
------------------

* Feature - Code Generated Changes, see `./build_tools` or `aws-sdk-core`'s CHANGELOG.md for details.

1.38.0 (2021-07-30)
------------------

* Feature - Code Generated Changes, see `./build_tools` or `aws-sdk-core`'s CHANGELOG.md for details.

1.37.0 (2021-07-28)
------------------

* Feature - Code Generated Changes, see `./build_tools` or `aws-sdk-core`'s CHANGELOG.md for details.

1.36.0 (2021-07-26)
------------------

* Feature - S3 Access Point aliases can be used anywhere you use S3 bucket names to access data in S3

1.35.0 (2021-07-22)
------------------

* Feature - Documentation updates for Amazon S3-control

1.34.0 (2021-06-03)
------------------

* Feature - Amazon S3 Batch Operations now supports S3 Bucket Keys.

1.33.0 (2021-05-11)
------------------

* Feature - Documentation updates for Amazon S3-control

1.32.0 (2021-03-24)
------------------

* Feature - Documentation updates for s3-control

1.31.0 (2021-03-18)
------------------

* Feature - S3 Object Lambda is a new S3 feature that enables users to apply their own custom code to process the output of a standard S3 GET request by automatically invoking a Lambda function with a GET request

1.30.0 (2021-03-10)
------------------

* Feature - Code Generated Changes, see `./build_tools` or `aws-sdk-core`'s CHANGELOG.md for details.

1.29.0 (2021-03-08)
------------------

* Feature - Documentation updates for Amazon S3

1.28.0 (2021-02-23)
------------------

* Feature - Documentation updates for s3-control

1.27.0 (2021-02-02)
------------------

* Feature - Amazon S3 Batch Operations now supports Delete Object Tagging

* Feature - Support PrivateLink using the client `:endpoint` option. This patch has several minor behavioral changes. 1) Any operation using the `outpost_id` parameter with a client configured with `:use_dualstack_endpoint` will now raise an `ArgumentError` as dualstack is not supported by S3 Outposts. 2) Fix a bug where clients configured with `:use_dualstack_endpoint` resolved to the wrong endpoint by not prefixing the account id to the host. 3) A client constructed using both `:use_dualstack_endpoint` and `:endpoint` will now raise an `ArgumentError`.

1.26.0 (2021-01-14)
------------------

* Feature - Amazon S3 Batch Operations now supports restoring objects from the S3 Intelligent-Tiering Archive Access and Deep Archive Access tiers.

1.25.0 (2020-11-18)
------------------

* Feature - AWS S3 Storage Lens provides visibility into your storage usage and activity trends at the organization or account level, with aggregations by Region, storage class, bucket, and prefix.

1.24.0 (2020-09-30)
------------------

* Feature - Amazon S3 on Outposts expands object storage to on-premises AWS Outposts environments, enabling you to store and retrieve objects using S3 APIs and features.

* Feature - Support Outpost Access Point and Outpost Bucket ARNs.

1.23.0 (2020-09-15)
------------------

* Feature - Code Generated Changes, see `./build_tools` or `aws-sdk-core`'s CHANGELOG.md for details.

1.22.0 (2020-08-25)
------------------

* Feature - Code Generated Changes, see `./build_tools` or `aws-sdk-core`'s CHANGELOG.md for details.

1.21.0 (2020-06-23)
------------------

* Feature - Code Generated Changes, see `./build_tools` or `aws-sdk-core`'s CHANGELOG.md for details.

1.20.1 (2020-06-11)
------------------

* Issue - Republish previous version with correct dependency on `aws-sdk-core`.

1.20.0 (2020-06-10)
------------------

* Issue - This version has been yanked. (#2327).
* Feature - Code Generated Changes, see `./build_tools` or `aws-sdk-core`'s CHANGELOG.md for details.

1.19.0 (2020-05-28)
------------------

* Feature - Code Generated Changes, see `./build_tools` or `aws-sdk-core`'s CHANGELOG.md for details.

1.18.0 (2020-05-07)
------------------

* Feature - Code Generated Changes, see `./build_tools` or `aws-sdk-core`'s CHANGELOG.md for details.

1.17.0 (2020-05-04)
------------------

* Feature - Amazon S3 Batch Operations now supports Object Lock.

1.16.0 (2020-03-16)
------------------

* Feature - Amazon S3 now supports Batch Operations job tagging.

1.15.0 (2020-03-09)
------------------

* Feature - Code Generated Changes, see `./build_tools` or `aws-sdk-core`'s CHANGELOG.md for details.

1.14.0 (2019-12-03)
------------------

* Feature - Amazon S3 Access Points is a new S3 feature that simplifies managing data access at scale for shared data sets on Amazon S3. Access Points provide a customizable way to access the objects in a bucket, with a unique hostname and access policy that enforces the specific permissions and network controls for any request made through the access point. This represents a new way of provisioning access to shared data sets.

1.13.0 (2019-10-23)
------------------

* Feature - Code Generated Changes, see `./build_tools` or `aws-sdk-core`'s CHANGELOG.md for details.

1.12.0 (2019-07-25)
------------------

* Feature - Code Generated Changes, see `./build_tools` or `aws-sdk-core`'s CHANGELOG.md for details.

1.11.0 (2019-07-01)
------------------

* Feature - Code Generated Changes, see `./build_tools` or `aws-sdk-core`'s CHANGELOG.md for details.

1.10.0 (2019-06-17)
------------------

* Feature - Code Generated Changes, see `./build_tools` or `aws-sdk-core`'s CHANGELOG.md for details.

1.9.0 (2019-05-29)
------------------

* Feature - Code Generated Changes, see `./build_tools` or `aws-sdk-core`'s CHANGELOG.md for details.

1.8.0 (2019-05-21)
------------------

* Feature - API update.

1.7.0 (2019-05-15)
------------------

* Feature - API update.

1.6.0 (2019-05-14)
------------------

* Feature - API update.

1.5.0 (2019-04-30)
------------------

* Feature - API update.

1.4.0 (2019-03-21)
------------------

* Feature - API update.

1.3.0 (2019-03-18)
------------------

* Feature - API update.

1.2.0 (2019-03-14)
------------------

* Feature - API update.

1.1.0 (2018-11-20)
------------------

* Feature - Support S3 Control plugin working with endpoint trait.

1.0.1 (2018-11-16)
------------------

* Issue - Update version dependency on `aws-sdk-core` to support endpoint discovery.

1.0.0 (2018-11-15)
------------------

* Feature - Initial release of `aws-sdk-s3control`.<|MERGE_RESOLUTION|>--- conflicted
+++ resolved
@@ -1,14 +1,12 @@
 Unreleased Changes
 ------------------
 
-<<<<<<< HEAD
 * Feature - Support FIPS endpoints for S3 Outposts using Bucket and Access Point ARNs.
-=======
+
 1.41.0 (2021-10-18)
 ------------------
 
 * Feature - Code Generated Changes, see `./build_tools` or `aws-sdk-core`'s CHANGELOG.md for details.
->>>>>>> c493831d
 
 1.40.0 (2021-09-02)
 ------------------

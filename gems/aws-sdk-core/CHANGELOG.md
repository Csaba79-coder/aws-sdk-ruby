--- conflicted
+++ resolved
@@ -1,11 +1,10 @@
 Unreleased Changes
 ------------------
 
-<<<<<<< HEAD
 * Feature - Support modeled dualstack endpoints. It can be configured with shared configuration (`use_dualstack_endpoint`), an ENV variable (`AWS_USE_DUALSTACK_ENDPOINT`), and a constructor option (`:use_dualstack_endpoint`). Requests made to services without a dualstack endpoint will fail.
 
 * Feature - Support modeled fips endpoints. It can be configured with shared configuration (`use_fips_endpoint`), an ENV variable (`AWS_USE_FIPS_ENDPOINT`), and a constructor option (`:use_fips_endpoint`). Requests made to services without a fips endpoint will fail.
-=======
+
 3.121.2 (2021-10-18)
 ------------------
 
@@ -14,7 +13,6 @@
 * Issue - Remove blank `Content-Type` header from Net::HTTP handler, and prevent a default from being set.
 
 * Issue - Set `Content-Length` only for HTTP methods that take a body.
->>>>>>> c493831d
 
 3.121.1 (2021-09-24)
 ------------------

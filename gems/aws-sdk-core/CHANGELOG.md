--- conflicted
+++ resolved
@@ -1,9 +1,8 @@
 Unreleased Changes
 ------------------
 
-<<<<<<< HEAD
 * Feature - Support modeled dualstack endpoints. It can be configured with shared configuration (`use_dualstack_endpoint`), an ENV variable (`AWS_USE_DUALSTACK_ENDPOINT`), and a constructor option (`:use_dualstack_endpoint`). Requests made to services without a dualstack endpoint will fail.
-=======
+
 3.119.1 (2021-08-20)
 ------------------
 
@@ -25,7 +24,6 @@
 * Feature - Support IPv6 endpoints for `Aws::InstanceProfileCredentials`. It supports two shared configuration options (`ec2_metadata_service_endpoint` & `ec2_metadata_service_endpoint_mode`), two ENV variables (`AWS_EC2_METADATA_SERVICE_ENDPOINT` & `AWS_EC2_METADATA_SERVICE_ENDPOINT_MODE`), and two constructor options (`:endpoint` & `:endpoint_mode`).
 
 * Feature - Support IPv6 endpoint for `Aws::EC2Metadata` client. It can be configured with `:endpoint` or `:endpoint_mode`.
->>>>>>> bdeb7e22
 
 3.116.0 (2021-07-07)
 ------------------

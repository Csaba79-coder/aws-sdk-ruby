# frozen_string_literal: true

require 'aws-sigv4'

module Aws
  module Plugins
    # @api private
    class SignatureV4 < Seahorse::Client::Plugin

      option(:sigv4_signer) do |cfg|
        SignatureV4.build_signer(cfg)
      end

      option(:sigv4_name) do |cfg|
        cfg.api.metadata['signingName'] || cfg.api.metadata['endpointPrefix']
      end

      option(:sigv4_region) do |cfg|

        # The signature version 4 signing region is most
        # commonly the configured region. There are a few
        # notable exceptions:
        #
        # * Some services have a global endpoint to the entire
        #   partition. For example, when constructing a route53
        #   client for a region like "us-west-2", we will
        #   always use "route53.amazonaws.com". This endpoint
        #   is actually global to the entire partition,
        #   and must be signed as "us-east-1".
        #
        # * When the region is configured, but it is configured
        #   to a non region, such as "aws-global". This is similar
        #   to the previous case. We use the Aws::Partitions::EndpointProvider
        #   to resolve to the actual signing region.
        #
        prefix = cfg.api.metadata['endpointPrefix']
        if prefix && cfg.endpoint.to_s.match(/#{prefix}\.amazonaws\.com/)
          'us-east-1'
        elsif cfg.region
<<<<<<< HEAD
          Aws::Partitions::EndpointProvider.signing_region(
            cfg.region, cfg.sigv4_name
          )
=======
          Aws::Partitions::EndpointProvider.signing_region(cfg.region, prefix)
>>>>>>> ee10e00a
        end
      end

      option(:unsigned_operations) do |cfg|
        cfg.api.operation_names.inject([]) do |unsigned, operation_name|
          if cfg.api.operation(operation_name)['authtype'] == 'none' ||
             cfg.api.operation(operation_name)['authtype'] == 'custom'
            # Unsign requests that has custom apigateway authorizer as well
            unsigned << operation_name
          else
            unsigned
          end
        end
      end

      def add_handlers(handlers, cfg)
        if cfg.unsigned_operations.empty?
          handlers.add(Handler, step: :sign)
        else
          operations = cfg.api.operation_names - cfg.unsigned_operations
          handlers.add(Handler, step: :sign, operations: operations)
        end
      end

      class Handler < Seahorse::Client::Handler
        def call(context)
          SignatureV4.apply_signature(context: context)
          @handler.call(context)
        end
      end

      class MissingCredentialsSigner
        def sign_request(*args)
          raise Errors::MissingCredentialsError
        end
      end

      class << self

        # @api private
        def build_signer(cfg)
          if cfg.credentials && cfg.sigv4_region
            Aws::Sigv4::Signer.new(
              service: cfg.sigv4_name,
              region: cfg.sigv4_region,
              credentials_provider: cfg.credentials,
              unsigned_headers: ['content-length', 'user-agent', 'x-amzn-trace-id']
            )
          elsif cfg.credentials
            raise Errors::MissingRegionError
          elsif cfg.sigv4_region
            # Instead of raising now, we return a signer that raises only
            # if you attempt to sign a request. Some services have unsigned
            # operations and it okay to initialize clients for these services
            # without credentials. Unsigned operations have an "authtype"
            # trait of "none".
            MissingCredentialsSigner.new
          end
        end

        # @api private
        def apply_signature(options = {})
          context = apply_authtype(options[:context])
          signer = options[:signer] || context.config.sigv4_signer
          req = context.http_request

          # in case this request is being re-signed
          req.headers.delete('Authorization')
          req.headers.delete('X-Amz-Security-Token')
          req.headers.delete('X-Amz-Date')

          if context.config.respond_to?(:clock_skew) &&
             context.config.clock_skew &&
             context.config.correct_clock_skew

            endpoint = context.http_request.endpoint
            skew = context.config.clock_skew.clock_correction(endpoint)
            if skew.abs > 0
              req.headers['X-Amz-Date'] = (Time.now.utc + skew).strftime("%Y%m%dT%H%M%SZ")
            end
          end

          # compute the signature
          begin
            signature = signer.sign_request(
              http_method: req.http_method,
              url: req.endpoint,
              headers: req.headers,
              body: req.body
            )
          rescue Aws::Sigv4::Errors::MissingCredentialsError
            raise Aws::Errors::MissingCredentialsError
          end

          # apply signature headers
          req.headers.update(signature.headers)

          # add request metadata with signature components for debugging
          context[:canonical_request] = signature.canonical_request
          context[:string_to_sign] = signature.string_to_sign
        end

        # @api private
        def apply_authtype(context)
          if context.operation['authtype'].eql?('v4-unsigned-body') &&
             context.http_request.endpoint.scheme.eql?('https')
            context.http_request.headers['X-Amz-Content-Sha256'] = 'UNSIGNED-PAYLOAD'
          end
          context
        end
      end
    end
  end
end<|MERGE_RESOLUTION|>--- conflicted
+++ resolved
@@ -37,13 +37,7 @@
         if prefix && cfg.endpoint.to_s.match(/#{prefix}\.amazonaws\.com/)
           'us-east-1'
         elsif cfg.region
-<<<<<<< HEAD
-          Aws::Partitions::EndpointProvider.signing_region(
-            cfg.region, cfg.sigv4_name
-          )
-=======
           Aws::Partitions::EndpointProvider.signing_region(cfg.region, prefix)
->>>>>>> ee10e00a
         end
       end
 

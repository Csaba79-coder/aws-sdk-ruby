# frozen_string_literal: true

module Aws
  # @api private
  class SharedConfig
    SSO_PROFILE_KEYS = %w[sso_start_url sso_region sso_account_id sso_role_name].freeze

    # @return [String]
    attr_reader :credentials_path

    # @return [String]
    attr_reader :config_path

    # @return [String]
    attr_reader :profile_name

    # Constructs a new SharedConfig provider object. This will load the shared
    # credentials file, and optionally the shared configuration file, as ini
    # files which support profiles.
    #
    # By default, the shared credential file (the default path for which is
    # `~/.aws/credentials`) and the shared config file (the default path for
    # which is `~/.aws/config`) are loaded. However, if you set the
    # `ENV['AWS_SDK_CONFIG_OPT_OUT']` environment variable, only the shared
    # credential file will be loaded. You can specify the shared credential
    # file path with the `ENV['AWS_SHARED_CREDENTIALS_FILE']` environment
    # variable or with the `:credentials_path` option. Similarly, you can
    # specify the shared config file path with the `ENV['AWS_CONFIG_FILE']`
    # environment variable or with the `:config_path` option.
    #
    # The default profile name is 'default'. You can specify the profile name
    # with the `ENV['AWS_PROFILE']` environment variable or with the
    # `:profile_name` option.
    #
    # @param [Hash] options
    # @option options [String] :credentials_path Path to the shared credentials
    #   file. If not specified, will check `ENV['AWS_SHARED_CREDENTIALS_FILE']`
    #   before using the default value of "#{Dir.home}/.aws/credentials".
    # @option options [String] :config_path Path to the shared config file.
    #   If not specified, will check `ENV['AWS_CONFIG_FILE']` before using the
    #   default value of "#{Dir.home}/.aws/config".
    # @option options [String] :profile_name The credential/config profile name
    #   to use. If not specified, will check `ENV['AWS_PROFILE']` before using
    #   the fixed default value of 'default'.
    # @option options [Boolean] :config_enabled If true, loads the shared config
    #   file and enables new config values outside of the old shared credential
    #   spec.
    def initialize(options = {})
      @parsed_config = nil
      @profile_name = determine_profile(options)
      @config_enabled = options[:config_enabled]
      @credentials_path = options[:credentials_path] ||
                          determine_credentials_path
      @parsed_credentials = {}
      load_credentials_file if loadable?(@credentials_path)
      if @config_enabled
        @config_path = options[:config_path] || determine_config_path
        load_config_file if loadable?(@config_path)
      end
    end

    # @api private
    def fresh(options = {})
      @profile_name = nil
      @credentials_path = nil
      @config_path = nil
      @parsed_credentials = {}
      @parsed_config = nil
      @config_enabled = options[:config_enabled] ? true : false
      @profile_name = determine_profile(options)
      @credentials_path = options[:credentials_path] ||
                          determine_credentials_path
      load_credentials_file if loadable?(@credentials_path)
      if @config_enabled
        @config_path = options[:config_path] || determine_config_path
        load_config_file if loadable?(@config_path)
      end
    end

    # @return [Boolean] Returns `true` if a credential file
    #   exists and has appropriate read permissions at {#path}.
    # @note This method does not indicate if the file found at {#path}
    #   will be parsable, only if it can be read.
    def loadable?(path)
      !path.nil? && File.exist?(path) && File.readable?(path)
    end

    # @return [Boolean] returns `true` if use of the shared config file is
    #   enabled.
    def config_enabled?
      @config_enabled ? true : false
    end

    # Sources static credentials from shared credential/config files.
    #
    # @param [Hash] opts
    # @option options [String] :profile the name of the configuration file from
    #   which credentials are being sourced.
    # @return [Aws::Credentials] credentials sourced from configuration values,
    #   or `nil` if no valid credentials were found.
    def credentials(opts = {})
      p = opts[:profile] || @profile_name
      validate_profile_exists(p) if credentials_present?
      if (credentials = credentials_from_shared(p, opts))
        credentials
      elsif (credentials = credentials_from_config(p, opts))
        credentials
      end
    end

    # Attempts to assume a role from shared config or shared credentials file.
    # Will always attempt first to assume a role from the shared credentials
    # file, if present.
    def assume_role_credentials_from_config(opts = {})
      p = opts.delete(:profile) || @profile_name
      chain_config = opts.delete(:chain_config)
      credentials = assume_role_from_profile(@parsed_credentials, p, opts, chain_config)
      if @parsed_config
        credentials ||= assume_role_from_profile(@parsed_config, p, opts, chain_config)
      end
      credentials
    end

    def assume_role_web_identity_credentials_from_config(opts = {})
      p = opts[:profile] || @profile_name
      if @config_enabled && @parsed_config
        entry = @parsed_config.fetch(p, {})
        if entry['web_identity_token_file'] && entry['role_arn']
          cfg = {
            role_arn: entry['role_arn'],
            web_identity_token_file: entry['web_identity_token_file'],
            role_session_name: entry['role_session_name']
          }
          cfg[:region] = opts[:region] if opts[:region]
          AssumeRoleWebIdentityCredentials.new(cfg)
        end
      end
    end

    # Attempts to load from shared config or shared credentials file.
    # Will always attempt first to load from the shared credentials
    # file, if present.
    def sso_credentials_from_config(opts = {})
      p = opts[:profile] || @profile_name
      credentials = sso_credentials_from_profile(@parsed_credentials, p)
      if @parsed_config
        credentials ||= sso_credentials_from_profile(@parsed_config, p)
      end
      credentials
    end

    # Add an accessor method (similar to attr_reader) to return a configuration value
    # Uses the get_config_value below to control where
    # values are loaded from
    def self.config_reader(*attrs)
      attrs.each do |attr|
        define_method(attr) { |opts = {}| get_config_value(attr.to_s, opts) }
      end
    end

    config_reader(
      :region,
      :ca_bundle,
      :credential_process,
      :endpoint_discovery_enabled,
<<<<<<< HEAD
      :use_dualstack_endpoint,
=======
      :ec2_metadata_service_endpoint,
      :ec2_metadata_service_endpoint_mode,
>>>>>>> bdeb7e22
      :max_attempts,
      :retry_mode,
      :adaptive_retry_wait_to_fill,
      :correct_clock_skew,
      :csm_client_id,
      :csm_enabled,
      :csm_host,
      :csm_port,
      :sts_regional_endpoints,
      :s3_use_arn_region,
      :s3_us_east_1_regional_endpoint
    )

    private

    # Get a config value from from shared credential/config files.
    # Only loads a value when config_enabled is true
    # Return a value from credentials preferentially over config
    def get_config_value(key, opts)
      p = opts[:profile] || @profile_name

      value = @parsed_credentials.fetch(p, {})[key] if @parsed_credentials
      value ||= @parsed_config.fetch(p, {})[key] if @config_enabled && @parsed_config
      value
    end

    def credentials_present?
      (@parsed_credentials && !@parsed_credentials.empty?) ||
        (@parsed_config && !@parsed_config.empty?)
    end

    def assume_role_from_profile(cfg, profile, opts, chain_config)
      if cfg && prof_cfg = cfg[profile]
        opts[:source_profile] ||= prof_cfg['source_profile']
        credential_source = opts.delete(:credential_source)
        credential_source ||= prof_cfg['credential_source']
        if opts[:source_profile] && credential_source
          raise Errors::CredentialSourceConflictError,
            "Profile #{profile} has a source_profile, and "\
            'a credential_source. For assume role credentials, must '\
            'provide only source_profile or credential_source, not both.'
        elsif opts[:source_profile]
          opts[:visited_profiles] ||= Set.new
          opts[:credentials] = resolve_source_profile(opts[:source_profile], opts)
          if opts[:credentials]
            opts[:role_session_name] ||= prof_cfg['role_session_name']
            opts[:role_session_name] ||= 'default_session'
            opts[:role_arn] ||= prof_cfg['role_arn']
            opts[:duration_seconds] ||= prof_cfg['duration_seconds']
            opts[:external_id] ||= prof_cfg['external_id']
            opts[:serial_number] ||= prof_cfg['mfa_serial']
            opts[:profile] = opts.delete(:source_profile)
            opts.delete(:visited_profiles)
            AssumeRoleCredentials.new(opts)
          else
            raise Errors::NoSourceProfileError,
              "Profile #{profile} has a role_arn, and source_profile, but the"\
              ' source_profile does not have credentials.'
          end
        elsif credential_source
          opts[:credentials] = credentials_from_source(
            credential_source,
            chain_config
          )
          if opts[:credentials]
            opts[:role_session_name] ||= prof_cfg['role_session_name']
            opts[:role_session_name] ||= 'default_session'
            opts[:role_arn] ||= prof_cfg['role_arn']
            opts[:duration_seconds] ||= prof_cfg['duration_seconds']
            opts[:external_id] ||= prof_cfg['external_id']
            opts[:serial_number] ||= prof_cfg['mfa_serial']
            opts.delete(:source_profile) # Cleanup
            AssumeRoleCredentials.new(opts)
          else
            raise Errors::NoSourceCredentials,
              "Profile #{profile} could not get source credentials from"\
              " provider #{credential_source}"
          end
        elsif prof_cfg['role_arn']
          raise Errors::NoSourceProfileError, "Profile #{profile} has a role_arn, but no source_profile."
        end
      end
    end

    def resolve_source_profile(profile, opts = {})
      if opts[:visited_profiles] && opts[:visited_profiles].include?(profile)
        raise Errors::SourceProfileCircularReferenceError
      end
      opts[:visited_profiles].add(profile) if opts[:visited_profiles]

      profile_config = @parsed_credentials[profile]
      if @config_enabled
        profile_config ||= @parsed_config[profile]
      end

      if (creds = credentials(profile: profile))
        creds # static credentials
      elsif profile_config && profile_config['source_profile']
        opts.delete(:source_profile)
        assume_role_credentials_from_config(opts.merge(profile: profile))
      elsif (provider = assume_role_web_identity_credentials_from_config(opts.merge(profile: profile)))
        provider.credentials if provider.credentials.set?
      elsif (provider = assume_role_process_credentials_from_config(profile))
        provider.credentials if provider.credentials.set?
      elsif (provider = sso_credentials_from_config(profile: profile))
        provider.credentials if provider.credentials.set?
      end
    end

    def credentials_from_source(credential_source, config)
      case credential_source
      when 'Ec2InstanceMetadata'
        InstanceProfileCredentials.new(
          retries: config ? config.instance_profile_credentials_retries : 0,
          http_open_timeout: config ? config.instance_profile_credentials_timeout : 1,
          http_read_timeout: config ? config.instance_profile_credentials_timeout : 1
        )
      when 'EcsContainer'
        ECSCredentials.new
      else
        raise Errors::InvalidCredentialSourceError, "Unsupported credential_source: #{credential_source}"
      end
    end

    def assume_role_process_credentials_from_config(profile)
      validate_profile_exists(profile)
      credential_process = @parsed_credentials.fetch(profile, {})['credential_process']
      if @parsed_config
        credential_process ||= @parsed_config.fetch(profile, {})['credential_process']
      end
      ProcessCredentials.new(credential_process) if credential_process
    end

    def credentials_from_shared(profile, _opts)
      if @parsed_credentials && prof_config = @parsed_credentials[profile]
        credentials_from_profile(prof_config)
      end
    end

    def credentials_from_config(profile, _opts)
      if @parsed_config && prof_config = @parsed_config[profile]
        credentials_from_profile(prof_config)
      end
    end

    # If any of the sso_ profile values are present, attempt to construct
    # SSOCredentials
    def sso_credentials_from_profile(cfg, profile)
      if @parsed_config &&
         (prof_config = cfg[profile]) &&
         !(prof_config.keys & SSO_PROFILE_KEYS).empty?

        SSOCredentials.new(
          sso_start_url: prof_config['sso_start_url'],
          sso_region: prof_config['sso_region'],
          sso_account_id: prof_config['sso_account_id'],
          sso_role_name: prof_config['sso_role_name']
        )
      end
    end

    def credentials_from_profile(prof_config)
      creds = Credentials.new(
        prof_config['aws_access_key_id'],
        prof_config['aws_secret_access_key'],
        prof_config['aws_session_token']
      )
      creds if creds.set?
    end

    def load_credentials_file
      @parsed_credentials = IniParser.ini_parse(
        File.read(@credentials_path)
      )
    end

    def load_config_file
      @parsed_config = IniParser.ini_parse(File.read(@config_path))
    end

    def determine_credentials_path
      ENV['AWS_SHARED_CREDENTIALS_FILE'] || default_shared_config_path('credentials')
    end

    def determine_config_path
      ENV['AWS_CONFIG_FILE'] || default_shared_config_path('config')
    end

    def default_shared_config_path(file)
      File.join(Dir.home, '.aws', file)
    rescue ArgumentError
      # Dir.home raises ArgumentError when ENV['home'] is not set
      nil
    end

    def validate_profile_exists(profile)
      unless (@parsed_credentials && @parsed_credentials[profile]) ||
             (@parsed_config && @parsed_config[profile])
        msg = "Profile `#{profile}' not found in #{@credentials_path}"\
              "#{" or #{@config_path}" if @config_path}"
        raise Errors::NoSuchProfileError, msg
      end
    end

    def determine_profile(options)
      ret = options[:profile_name]
      ret ||= ENV['AWS_PROFILE']
      ret ||= 'default'
      ret
    end
  end
end<|MERGE_RESOLUTION|>--- conflicted
+++ resolved
@@ -163,12 +163,9 @@
       :ca_bundle,
       :credential_process,
       :endpoint_discovery_enabled,
-<<<<<<< HEAD
       :use_dualstack_endpoint,
-=======
       :ec2_metadata_service_endpoint,
       :ec2_metadata_service_endpoint_mode,
->>>>>>> bdeb7e22
       :max_attempts,
       :retry_mode,
       :adaptive_retry_wait_to_fill,
